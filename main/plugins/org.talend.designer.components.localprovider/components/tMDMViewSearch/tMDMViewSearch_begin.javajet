<%@ jet 
imports="
    	org.talend.core.model.process.INode 
    	org.talend.core.model.process.ElementParameterParser
    	org.talend.designer.codegen.config.CodeGeneratorArgument
        org.talend.core.model.process.IConnection
        org.talend.core.model.process.IConnectionCategory
        org.talend.core.model.metadata.IMetadataColumn
        org.talend.core.model.metadata.IMetadataTable
        java.util.List
        java.util.Map
		"
%>
<%
	CodeGeneratorArgument codeGenArgument = (CodeGeneratorArgument) argument;
	INode node = (INode)codeGenArgument.getArgument();
	String cid = node.getUniqueName();
	boolean isLog4jEnabled = ("true").equals(ElementParameterParser.getValue(node.getProcess(), "__LOG4J_ACTIVATE__"));

List<IMetadataTable> metadatas = node.getMetadataList();
if ((metadatas != null) && (metadatas.size() > 0)) {
	IMetadataTable metadata = metadatas.get(0);
	
	if (metadata != null) {
	
		List<IMetadataColumn> columnList = metadata.getListColumns();
		List<? extends IConnection> outgoingConns = node.getOutgoingSortedConnections();

		// if output columns are defined
		if (outgoingConns != null && outgoingConns.size() > 0){
		
			IConnection outgoingConn = outgoingConns.get(0);
			if(outgoingConn.getLineStyle().hasConnectionCategory(IConnectionCategory.DATA)) { // start 1
	
				boolean useExistingConn = ("true").equals(ElementParameterParser.getValue(node,"__USE_EXISTING_CONNECTION__"));
				String connection = ElementParameterParser.getValue(node,"__CONNECTION__");
				String conn = "TMDMService_" + connection;
				String mdmUrl = ElementParameterParser.getValue(node, "__MDMURL__");
				String username = ElementParameterParser.getValue(node, "__USERNAME__");

				//String concept = ElementParameterParser.getValue(node, "__CONCEPT__");
				String xmlField = ElementParameterParser.getValue(node, "__XMLFIELD__");
				
				String dataCluster = ElementParameterParser.getValue(node, "__DATACLUSTER__");
				boolean isStaging = "STAGING".equalsIgnoreCase(ElementParameterParser.getValue(node, "__CONTAINER_TYPE__"));
				String viewName = ElementParameterParser.getValue(node, "__VIEWNAME__");
				
				List<Map<String, String>> operations = (List<Map<String,String>>)ElementParameterParser.getObjectValue(node, "__OPERATIONS__");
				List<Map<String, String>> orders = (List<Map<String,String>>)ElementParameterParser.getObjectValue(node, "__ORDER_TABLE__");
				
				String spellThrehold = ElementParameterParser.getValue(node, "__SPELLTHREHOLD__");
				String skip = ElementParameterParser.getValue(node, "__SKIP__");
				String limit = ElementParameterParser.getValue(node, "__MAXVALUE__");
				String bufferSize = ElementParameterParser.getValue(node, "__FETCHSIZE__");
				if(spellThrehold==null || ("").equals(spellThrehold)){
					spellThrehold = "-1";
				}
				if(skip==null || ("").equals(skip)){
					skip = "0";
				}
				
				if(limit==null || ("").equals(limit)){
					limit = "-1";
				}
				%>       
				int nb_line_<%=cid %> = 0;
				<%if(!useExistingConn){%>
<<<<<<< HEAD
=======
				    <% logUtil.debug("\"Initializing web service from URL: \"", mdmUrl,"\".\"");%>

>>>>>>> cb39b0bb
					String murl = <%=mdmUrl %>;
					if(murl.endsWith("?wsdl")) {
					   murl = murl.substring(0, murl.length() - 5);
					}
                    
                    org.talend.mdm.webservice.TMDMService_Service service_service_<%=cid %> = new org.talend.mdm.webservice.TMDMService_Service(null);
                    org.talend.mdm.webservice.TMDMService service_<%=cid %> = service_service_<%=cid %>.getTMDMPort();
                    javax.xml.ws.BindingProvider stub_<%=cid %> = (javax.xml.ws.BindingProvider) service_<%=cid %>;
                    stub_<%=cid %>.getRequestContext().put(javax.xml.ws.BindingProvider.SESSION_MAINTAIN_PROPERTY, false);

                    java.util.Map<String, Object> context_<%=cid %> = stub_<%=cid %>.getRequestContext();

                    context_<%=cid %>.put(javax.xml.ws.BindingProvider.USERNAME_PROPERTY, <%=username %>);
                    context_<%=cid %>.put(javax.xml.ws.BindingProvider.ENDPOINT_ADDRESS_PROPERTY, murl);
					
                    <%
                    String passwordFieldName = "__PASSWORD__";
                    %>
                    
                    <%@ include file="@{org.talend.designer.components.localprovider}/components/templates/password.javajet"%>					
					
					context_<%=cid %>.put(javax.xml.ws.BindingProvider.PASSWORD_PROPERTY, decryptedPassword_<%=cid%>);
<<<<<<< HEAD
=======
									    
>>>>>>> cb39b0bb
				<%}else{%>
					org.talend.mdm.webservice.TMDMService service_<%=cid %> = (org.talend.mdm.webservice.TMDMService)globalMap.get("<%=conn%>");
				<%}%>
				
				org.talend.mdm.webservice.WSDataClusterPK dataCluster_<%=cid %> = new org.talend.mdm.webservice.WSDataClusterPK(<%=dataCluster %> + "<%=isStaging?"#STAGING":""%>");
				
				org.talend.mdm.webservice.WSWhereCondition wc_<%=cid %> = null;
				java.util.List<org.talend.mdm.webservice.WSWhereItem> conditions_<%=cid %> = new java.util.ArrayList<org.talend.mdm.webservice.WSWhereItem>();
				<%
				boolean isOnlyOrPredicate=true;
				for(int i=0; i < operations.size(); i++){
					Map<String, String> map= operations.get(i);
					String xpath=map.get("XPATH");
					String operator=map.get("FUNCTION");
					String value = map.get("VALUE");
					String predicate = map.get("PREDICATE");
					if((i < operations.size()-1) && (!"OR".equals(predicate))){
						isOnlyOrPredicate = false;
					}
					%>
					wc_<%=cid %> =new org.talend.mdm.webservice.WSWhereCondition(<%=xpath %>,org.talend.mdm.webservice.WSWhereOperator.<%=operator %>, <%="EMPTY_NULL".equals(operator)? null:value %>, false, org.talend.mdm.webservice.WSStringPredicate.<%=predicate %>);
					org.talend.mdm.webservice.WSWhereItem wsItem_<%=i %>=new org.talend.mdm.webservice.WSWhereItem(null,wc_<%=cid %>,null);
					conditions_<%=cid %>.add(wsItem_<%=i %>);
				<%
				}//for
				%>
				org.talend.mdm.webservice.WSWhereItem wsItem_<%=cid %> = null;
				if(conditions_<%=cid %>.size() > 0){
				<%
				if(!isOnlyOrPredicate){
				%>
				    org.talend.mdm.webservice.WSWhereAnd whereAnd_<%=cid %> = new org.talend.mdm.webservice.WSWhereAnd(conditions_<%=cid %>);
					wsItem_<%=cid %> =new org.talend.mdm.webservice.WSWhereItem(whereAnd_<%=cid %>,null,null);
				<%
				}else{
				%>
				    org.talend.mdm.webservice.WSWhereOr whereOr_<%=cid %> = new org.talend.mdm.webservice.WSWhereOr(conditions_<%=cid %>); 
					wsItem_<%=cid %> =new org.talend.mdm.webservice.WSWhereItem(null,null,whereOr_<%=cid %>);
				<%
				}
				%>
				}
				
				org.talend.mdm.webservice.WSViewSearch wsViewSearch_<%=cid %> = null;
				
				int limit_<%=cid%> = <%=limit%>;
				int recordsPerPage_<%=cid%> = <%=bufferSize%>;
				int skip_<%=cid%> = <%=skip%>;
				
				if (skip_<%=cid%> < 0)
	                skip_<%=cid%> = 0;
	
	            if (recordsPerPage_<%=cid%> <= 0)
	                recordsPerPage_<%=cid%> = -1;// read whole records in one time
	
	            if (limit_<%=cid%> <= 0)
	                limit_<%=cid%> = -1;// no limit
				
	            int retrievedCount_<%=cid%> = 0;
       			int readRecordsSize_<%=cid%> = limit_<%=cid%> == -1 ? recordsPerPage_<%=cid%> : (recordsPerPage_<%=cid%> == -1 ? limit_<%=cid%> : (recordsPerPage_<%=cid%> > limit_<%=cid%> ? limit_<%=cid%>
                : recordsPerPage_<%=cid%>));

        		boolean continueFlag_<%=cid%> = true;
				int totalCount_<%=cid%> = -1;<%//For TDI-26039%>
        		while (continueFlag_<%=cid%>) {
					wsViewSearch_<%=cid%> = new org.talend.mdm.webservice.WSViewSearch();       					                
	                wsViewSearch_<%=cid%>.setWsDataClusterPK(dataCluster_<%=cid%>);
					wsViewSearch_<%=cid%>.setWsViewPK(new org.talend.mdm.webservice.WSViewPK(<%=viewName%>));
					
					wsViewSearch_<%=cid%>.setSpellTreshold(<%=spellThrehold%>);
					wsViewSearch_<%=cid%>.setSkip(skip_<%=cid%> + retrievedCount_<%=cid%>);
					wsViewSearch_<%=cid%>.setMaxItems(readRecordsSize_<%=cid%>);
					
					<%
					for(int i=0; i< orders.size(); i++){ // only the first one will be effective.
						Map<String, String> map= orders.get(i);
						%>
						wsViewSearch_<%=cid%>.setOrderBy(<%=map.get("XPATH")%>); // OPTIONAL
						wsViewSearch_<%=cid%>.setDirection("<%=map.get("ORDER")%>"); // OPTIONAL
						<%
						break;
					}
					%>
<<<<<<< HEAD
					wsViewSearch_<%=cid%>.setWhereItem(wsItem_<%=cid%>); // OPTIONAL
					
					String[] items_<%=cid%> = service_<%=cid %>.viewSearch(wsViewSearch_<%=cid%>).getStrings().toArray(new String[0]);
					if(totalCount_<%=cid%> < 0){
						totalCount_<%=cid%> = Integer.valueOf(items_<%=cid%>[0].replaceAll("<totalCount>", "").replaceAll("</totalCount>", ""));
=======
					wsViewSearch_<%=cid%>.setWhereItem(wsItem_<%=cid%>); // OPTIONAL										
					
					String[] items_<%=cid%> = service_<%=cid %>.viewSearch(wsViewSearch_<%=cid%>).getStrings().toArray(new String[0]);
					
					<% logUtil.debug("\"View search executed successfully.\"");%>
					
					if(totalCount_<%=cid%> < 0){
						totalCount_<%=cid%> = Integer.valueOf(items_<%=cid%>[0].replaceAll("<totalCount>", "").replaceAll("</totalCount>", ""));
						<% logUtil.info("\"Get item count :\"+totalCount_" + cid);%>
>>>>>>> cb39b0bb
					}
					
					retrievedCount_<%=cid%> += items_<%=cid%>.length - 1; // for header
					if (totalCount_<%=cid%> == retrievedCount_<%=cid%> || recordsPerPage_<%=cid%> == -1 || items_<%=cid%>.length < readRecordsSize_<%=cid%> || limit_<%=cid%> == retrievedCount_<%=cid%>) {
	                    continueFlag_<%=cid%> = false;
	                } else if (limit_<%=cid%> != -1 && limit_<%=cid%> < retrievedCount_<%=cid%> + readRecordsSize_<%=cid%>) {
	                    readRecordsSize_<%=cid%> = limit_<%=cid%> - retrievedCount_<%=cid%>;
	                }
				
					for(int i_<%=cid %>=1;i_<%=cid %> < items_<%=cid %>.length; i_<%=cid %>++){
						nb_line_<%=cid %> ++;
						<%=outgoingConn.getName() %>.<%=xmlField %> = items_<%=cid %>[i_<%=cid %>];	
			<%
			}
		}
	}
}
%><|MERGE_RESOLUTION|>--- conflicted
+++ resolved
@@ -11,9 +11,11 @@
         java.util.Map
 		"
 %>
+<%@ include file="@{org.talend.designer.components.localprovider}/components/templates/Log4j/LogUtil.javajet"%>
 <%
 	CodeGeneratorArgument codeGenArgument = (CodeGeneratorArgument) argument;
 	INode node = (INode)codeGenArgument.getArgument();
+	LogUtil logUtil = new LogUtil(node);
 	String cid = node.getUniqueName();
 	boolean isLog4jEnabled = ("true").equals(ElementParameterParser.getValue(node.getProcess(), "__LOG4J_ACTIVATE__"));
 
@@ -65,11 +67,8 @@
 				%>       
 				int nb_line_<%=cid %> = 0;
 				<%if(!useExistingConn){%>
-<<<<<<< HEAD
-=======
 				    <% logUtil.debug("\"Initializing web service from URL: \"", mdmUrl,"\".\"");%>
 
->>>>>>> cb39b0bb
 					String murl = <%=mdmUrl %>;
 					if(murl.endsWith("?wsdl")) {
 					   murl = murl.substring(0, murl.length() - 5);
@@ -92,10 +91,7 @@
                     <%@ include file="@{org.talend.designer.components.localprovider}/components/templates/password.javajet"%>					
 					
 					context_<%=cid %>.put(javax.xml.ws.BindingProvider.PASSWORD_PROPERTY, decryptedPassword_<%=cid%>);
-<<<<<<< HEAD
-=======
 									    
->>>>>>> cb39b0bb
 				<%}else{%>
 					org.talend.mdm.webservice.TMDMService service_<%=cid %> = (org.talend.mdm.webservice.TMDMService)globalMap.get("<%=conn%>");
 				<%}%>
@@ -179,13 +175,6 @@
 						break;
 					}
 					%>
-<<<<<<< HEAD
-					wsViewSearch_<%=cid%>.setWhereItem(wsItem_<%=cid%>); // OPTIONAL
-					
-					String[] items_<%=cid%> = service_<%=cid %>.viewSearch(wsViewSearch_<%=cid%>).getStrings().toArray(new String[0]);
-					if(totalCount_<%=cid%> < 0){
-						totalCount_<%=cid%> = Integer.valueOf(items_<%=cid%>[0].replaceAll("<totalCount>", "").replaceAll("</totalCount>", ""));
-=======
 					wsViewSearch_<%=cid%>.setWhereItem(wsItem_<%=cid%>); // OPTIONAL										
 					
 					String[] items_<%=cid%> = service_<%=cid %>.viewSearch(wsViewSearch_<%=cid%>).getStrings().toArray(new String[0]);
@@ -195,7 +184,6 @@
 					if(totalCount_<%=cid%> < 0){
 						totalCount_<%=cid%> = Integer.valueOf(items_<%=cid%>[0].replaceAll("<totalCount>", "").replaceAll("</totalCount>", ""));
 						<% logUtil.info("\"Get item count :\"+totalCount_" + cid);%>
->>>>>>> cb39b0bb
 					}
 					
 					retrievedCount_<%=cid%> += items_<%=cid%>.length - 1; // for header
