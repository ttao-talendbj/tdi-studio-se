<%@ jet 
	imports="
		org.talend.core.model.process.INode 
		org.talend.core.model.process.ElementParameterParser 
		org.talend.designer.codegen.config.CodeGeneratorArgument
		org.talend.core.model.metadata.IMetadataTable
		org.talend.core.model.process.ElementParameterParser
		org.talend.core.model.process.IConnection
		org.talend.core.model.process.IConnectionCategory
		java.util.List

	" 
%>
<% 
    CodeGeneratorArgument codeGenArgument = (CodeGeneratorArgument) argument;
    INode node = (INode)codeGenArgument.getArgument();
    String cid = node.getUniqueName();	

	String url = ElementParameterParser.getValue(node, "__URL__");
	String taskType = ElementParameterParser.getValue(node, "__TASKTYPE__");
	String owner = ElementParameterParser.getValue(node,"__OWNER__");
	String tag = ElementParameterParser.getValue(node, "__TAG__");
	String startDate = ElementParameterParser.getValue(node, "__START_DATETIME__");
	String endDate = ElementParameterParser.getValue(node, "__END_DATETIME__");
	String starRanking = ElementParameterParser.getValue(node, "__STAR_RANKING__");
	String limit = ElementParameterParser.getValue(node,"__LIMIT__");
	String status = ElementParameterParser.getValue(node,"__STATUS__");
	String username = ElementParameterParser.getValue(node, "__USERNAME__");
	String password = ElementParameterParser.getValue(node, "__PASSWORD__");
	boolean targetRecordOnly = ("true").equals(ElementParameterParser.getValue(node,"__TARGET_RECORD_ONLY__"));
	boolean isDeleteById = ("true").equals(ElementParameterParser.getValue(node, "__DELETE_BY_ID__"));
	boolean isLog4jEnabled = ("true").equals(ElementParameterParser.getValue(node.getProcess(), "__LOG4J_ACTIVATE__"));
%>
	int deleted_task_<%=cid%> = 0;	
        java.net.Authenticator.setDefault(new java.net.Authenticator() {
            protected java.net.PasswordAuthentication getPasswordAuthentication() {
            
                <%
                String passwordFieldName = "__PASSWORD__";
                %>
                
                <%@ include file="@{org.talend.designer.components.localprovider}/components/templates/password.javajet"%>
                        
            	return new java.net.PasswordAuthentication(<%=username%>, decryptedPassword_<%=cid%>.toCharArray());
        }});
<<<<<<< HEAD
=======
				
		<% logUtil.debug("\"Initializing DSC web service from URL: \"", url,"\".\"");%>
>>>>>>> cb39b0bb
		
		java.net.URL wsdlUrl_<%=cid%> = new java.net.URL(<%=url %>);
		
		<%
		if(isLog4jEnabled){
		%>	
			log.info("<%=cid%> - Attempt to get a task delete service from: " + wsdlUrl_<%=cid%> + ".");
		<%
		}
		%>
		org.talend.datastewardship.server.ws.TDSCWS_Service service_<%=cid%> = new org.talend.datastewardship.server.ws.TDSCWS_Service(wsdlUrl_<%=cid%>);
		org.talend.datastewardship.server.ws.TDSCWS TDSCWS_<%=cid%> = service_<%=cid%>.getTDSCWSImplPort();
<<<<<<< HEAD
=======
				
		<% logUtil.debug("\"Start deleting tasks.\"");%>
		
>>>>>>> cb39b0bb
		<%
		if(isLog4jEnabled){
		%>	
			log.info("<%=cid%> - Got successfully.");
			log.info("<%=cid%> - Start to delete tasks from server.");
		<%
		}
		if(!isDeleteById){
		%>
			String startDateString_<%=cid%> = <%=startDate.equals("")?null:startDate%>;
			String endDateString_<%=cid%> = <%=endDate.equals("")?null:endDate%>;
			javax.xml.datatype.DatatypeFactory factory_<%=cid%> = javax.xml.datatype.DatatypeFactory.newInstance();
	    	javax.xml.datatype.XMLGregorianCalendar startXMLGregorianCalendar_<%=cid%> = null;
	    	javax.xml.datatype.XMLGregorianCalendar endXMLGregorianCalendar_<%=cid%> = null;
	    	if(startDateString_<%=cid%>!=null && !startDateString_<%=cid%>.equals("")){
	    		java.text.SimpleDateFormat startdf_<%=cid%> = new java.text.SimpleDateFormat("yyyy-MM-dd HH:mm:ss");
				startdf_<%=cid%>.parse(startDateString_<%=cid%>);
				java.util.Calendar startCal_<%=cid%> = startdf_<%=cid%>.getCalendar();
				java.util.GregorianCalendar startDate_<%=cid%> = (java.util.GregorianCalendar) startCal_<%=cid%>;
				startXMLGregorianCalendar_<%=cid%> = factory_<%=cid%>.newXMLGregorianCalendar(startDate_<%=cid%>);
			}
	    	if(endDateString_<%=cid%>!=null && !endDateString_<%=cid%>.equals("")){
	        	java.text.SimpleDateFormat enddf_<%=cid%> = new java.text.SimpleDateFormat("yyyy-MM-dd HH:mm:ss");
	            enddf_<%=cid%>.parse(endDateString_<%=cid%>);
	            java.util.Calendar endCal_<%=cid%> = enddf_<%=cid%>.getCalendar();
	            java.util.GregorianCalendar endDate_<%=cid%> = (java.util.GregorianCalendar) endCal_<%=cid%>;
				endXMLGregorianCalendar_<%=cid%> = factory_<%=cid%>.newXMLGregorianCalendar(endDate_<%=cid%>);
			}
<<<<<<< HEAD
			deleted_task_<%=cid%> = TDSCWS_<%=cid%>.deleteTasks(<%=taskType%>,<%=owner.equals("")?null:owner%>,<%=tag.equals("")?null:tag%>,startXMLGregorianCalendar_<%=cid%>,endXMLGregorianCalendar_<%=cid%>,<%=starRanking%>,<%=limit%>,<%=status.equals("null")?null:"\""+status+"\""%>);
=======
						
			deleted_task_<%=cid%> = TDSCWS_<%=cid%>.deleteTasks(<%=taskType%>,<%=owner.equals("")?null:owner%>,<%=tag.equals("")?null:tag%>,startXMLGregorianCalendar_<%=cid%>,endXMLGregorianCalendar_<%=cid%>,<%=starRanking%>,<%=limit%>,<%=status.equals("null")?null:"\""+status+"\""%>);
			<% logUtil.debug("\"Tasks deleted successfully .\"");%>
>>>>>>> cb39b0bb
		<%
		}
		%><|MERGE_RESOLUTION|>--- conflicted
+++ resolved
@@ -1,106 +1,85 @@
-<%@ jet 
-	imports="
-		org.talend.core.model.process.INode 
-		org.talend.core.model.process.ElementParameterParser 
-		org.talend.designer.codegen.config.CodeGeneratorArgument
-		org.talend.core.model.metadata.IMetadataTable
-		org.talend.core.model.process.ElementParameterParser
-		org.talend.core.model.process.IConnection
-		org.talend.core.model.process.IConnectionCategory
-		java.util.List
-
-	" 
-%>
-<% 
-    CodeGeneratorArgument codeGenArgument = (CodeGeneratorArgument) argument;
-    INode node = (INode)codeGenArgument.getArgument();
-    String cid = node.getUniqueName();	
-
-	String url = ElementParameterParser.getValue(node, "__URL__");
-	String taskType = ElementParameterParser.getValue(node, "__TASKTYPE__");
-	String owner = ElementParameterParser.getValue(node,"__OWNER__");
-	String tag = ElementParameterParser.getValue(node, "__TAG__");
-	String startDate = ElementParameterParser.getValue(node, "__START_DATETIME__");
-	String endDate = ElementParameterParser.getValue(node, "__END_DATETIME__");
-	String starRanking = ElementParameterParser.getValue(node, "__STAR_RANKING__");
-	String limit = ElementParameterParser.getValue(node,"__LIMIT__");
-	String status = ElementParameterParser.getValue(node,"__STATUS__");
-	String username = ElementParameterParser.getValue(node, "__USERNAME__");
-	String password = ElementParameterParser.getValue(node, "__PASSWORD__");
-	boolean targetRecordOnly = ("true").equals(ElementParameterParser.getValue(node,"__TARGET_RECORD_ONLY__"));
-	boolean isDeleteById = ("true").equals(ElementParameterParser.getValue(node, "__DELETE_BY_ID__"));
-	boolean isLog4jEnabled = ("true").equals(ElementParameterParser.getValue(node.getProcess(), "__LOG4J_ACTIVATE__"));
-%>
-	int deleted_task_<%=cid%> = 0;	
-        java.net.Authenticator.setDefault(new java.net.Authenticator() {
-            protected java.net.PasswordAuthentication getPasswordAuthentication() {
-            
-                <%
-                String passwordFieldName = "__PASSWORD__";
-                %>
-                
-                <%@ include file="@{org.talend.designer.components.localprovider}/components/templates/password.javajet"%>
-                        
-            	return new java.net.PasswordAuthentication(<%=username%>, decryptedPassword_<%=cid%>.toCharArray());
-        }});
-<<<<<<< HEAD
-=======
-				
-		<% logUtil.debug("\"Initializing DSC web service from URL: \"", url,"\".\"");%>
->>>>>>> cb39b0bb
-		
-		java.net.URL wsdlUrl_<%=cid%> = new java.net.URL(<%=url %>);
-		
-		<%
-		if(isLog4jEnabled){
-		%>	
-			log.info("<%=cid%> - Attempt to get a task delete service from: " + wsdlUrl_<%=cid%> + ".");
-		<%
-		}
-		%>
-		org.talend.datastewardship.server.ws.TDSCWS_Service service_<%=cid%> = new org.talend.datastewardship.server.ws.TDSCWS_Service(wsdlUrl_<%=cid%>);
-		org.talend.datastewardship.server.ws.TDSCWS TDSCWS_<%=cid%> = service_<%=cid%>.getTDSCWSImplPort();
-<<<<<<< HEAD
-=======
-				
-		<% logUtil.debug("\"Start deleting tasks.\"");%>
-		
->>>>>>> cb39b0bb
-		<%
-		if(isLog4jEnabled){
-		%>	
-			log.info("<%=cid%> - Got successfully.");
-			log.info("<%=cid%> - Start to delete tasks from server.");
-		<%
-		}
-		if(!isDeleteById){
-		%>
-			String startDateString_<%=cid%> = <%=startDate.equals("")?null:startDate%>;
-			String endDateString_<%=cid%> = <%=endDate.equals("")?null:endDate%>;
-			javax.xml.datatype.DatatypeFactory factory_<%=cid%> = javax.xml.datatype.DatatypeFactory.newInstance();
-	    	javax.xml.datatype.XMLGregorianCalendar startXMLGregorianCalendar_<%=cid%> = null;
-	    	javax.xml.datatype.XMLGregorianCalendar endXMLGregorianCalendar_<%=cid%> = null;
-	    	if(startDateString_<%=cid%>!=null && !startDateString_<%=cid%>.equals("")){
-	    		java.text.SimpleDateFormat startdf_<%=cid%> = new java.text.SimpleDateFormat("yyyy-MM-dd HH:mm:ss");
-				startdf_<%=cid%>.parse(startDateString_<%=cid%>);
-				java.util.Calendar startCal_<%=cid%> = startdf_<%=cid%>.getCalendar();
-				java.util.GregorianCalendar startDate_<%=cid%> = (java.util.GregorianCalendar) startCal_<%=cid%>;
-				startXMLGregorianCalendar_<%=cid%> = factory_<%=cid%>.newXMLGregorianCalendar(startDate_<%=cid%>);
-			}
-	    	if(endDateString_<%=cid%>!=null && !endDateString_<%=cid%>.equals("")){
-	        	java.text.SimpleDateFormat enddf_<%=cid%> = new java.text.SimpleDateFormat("yyyy-MM-dd HH:mm:ss");
-	            enddf_<%=cid%>.parse(endDateString_<%=cid%>);
-	            java.util.Calendar endCal_<%=cid%> = enddf_<%=cid%>.getCalendar();
-	            java.util.GregorianCalendar endDate_<%=cid%> = (java.util.GregorianCalendar) endCal_<%=cid%>;
-				endXMLGregorianCalendar_<%=cid%> = factory_<%=cid%>.newXMLGregorianCalendar(endDate_<%=cid%>);
-			}
-<<<<<<< HEAD
-			deleted_task_<%=cid%> = TDSCWS_<%=cid%>.deleteTasks(<%=taskType%>,<%=owner.equals("")?null:owner%>,<%=tag.equals("")?null:tag%>,startXMLGregorianCalendar_<%=cid%>,endXMLGregorianCalendar_<%=cid%>,<%=starRanking%>,<%=limit%>,<%=status.equals("null")?null:"\""+status+"\""%>);
-=======
-						
-			deleted_task_<%=cid%> = TDSCWS_<%=cid%>.deleteTasks(<%=taskType%>,<%=owner.equals("")?null:owner%>,<%=tag.equals("")?null:tag%>,startXMLGregorianCalendar_<%=cid%>,endXMLGregorianCalendar_<%=cid%>,<%=starRanking%>,<%=limit%>,<%=status.equals("null")?null:"\""+status+"\""%>);
-			<% logUtil.debug("\"Tasks deleted successfully .\"");%>
->>>>>>> cb39b0bb
-		<%
-		}
+<%@ jet 
+	imports="
+		org.talend.core.model.process.INode 
+		org.talend.core.model.process.ElementParameterParser 
+		org.talend.designer.codegen.config.CodeGeneratorArgument
+		org.talend.core.model.metadata.IMetadataTable
+		org.talend.core.model.process.ElementParameterParser
+		org.talend.core.model.process.IConnection
+		org.talend.core.model.process.IConnectionCategory
+		java.util.List
+
+	" 
+%>
+<%@ include file="@{org.talend.designer.components.localprovider}/components/templates/Log4j/LogUtil.javajet"%>
+<% 
+    CodeGeneratorArgument codeGenArgument = (CodeGeneratorArgument) argument;
+    INode node = (INode)codeGenArgument.getArgument();
+    LogUtil logUtil = new LogUtil(node);
+    String cid = node.getUniqueName();	
+
+	String url = ElementParameterParser.getValue(node, "__URL__");
+	String taskType = ElementParameterParser.getValue(node, "__TASKTYPE__");
+	String owner = ElementParameterParser.getValue(node,"__OWNER__");
+	String tag = ElementParameterParser.getValue(node, "__TAG__");
+	String startDate = ElementParameterParser.getValue(node, "__START_DATETIME__");
+	String endDate = ElementParameterParser.getValue(node, "__END_DATETIME__");
+	String starRanking = ElementParameterParser.getValue(node, "__STAR_RANKING__");
+	String limit = ElementParameterParser.getValue(node,"__LIMIT__");
+	String status = ElementParameterParser.getValue(node,"__STATUS__");
+	String username = ElementParameterParser.getValue(node, "__USERNAME__");
+	String password = ElementParameterParser.getValue(node, "__PASSWORD__");
+	boolean targetRecordOnly = ("true").equals(ElementParameterParser.getValue(node,"__TARGET_RECORD_ONLY__"));
+	boolean isDeleteById = ("true").equals(ElementParameterParser.getValue(node, "__DELETE_BY_ID__"));
+	boolean isLog4jEnabled = ("true").equals(ElementParameterParser.getValue(node.getProcess(), "__LOG4J_ACTIVATE__"));
+%>
+	int deleted_task_<%=cid%> = 0;	
+        java.net.Authenticator.setDefault(new java.net.Authenticator() {
+            protected java.net.PasswordAuthentication getPasswordAuthentication() {
+            
+                <%
+                String passwordFieldName = "__PASSWORD__";
+                %>
+                
+                <%@ include file="@{org.talend.designer.components.localprovider}/components/templates/password.javajet"%>
+                        
+            	return new java.net.PasswordAuthentication(<%=username%>, decryptedPassword_<%=cid%>.toCharArray());
+        }});
+				
+		<% logUtil.debug("\"Initializing DSC web service from URL: \"", url,"\".\"");%>
+		
+		java.net.URL wsdlUrl_<%=cid%> = new java.net.URL(<%=url %>);
+		
+		org.talend.datastewardship.server.ws.TDSCWS_Service service_<%=cid%> = new org.talend.datastewardship.server.ws.TDSCWS_Service(wsdlUrl_<%=cid%>);
+		org.talend.datastewardship.server.ws.TDSCWS TDSCWS_<%=cid%> = service_<%=cid%>.getTDSCWSImplPort();
+				
+		<% logUtil.debug("\"Start deleting tasks.\"");%>
+		
+		<%
+		if(!isDeleteById){
+		%>
+			String startDateString_<%=cid%> = <%=startDate.equals("")?null:startDate%>;
+			String endDateString_<%=cid%> = <%=endDate.equals("")?null:endDate%>;
+			javax.xml.datatype.DatatypeFactory factory_<%=cid%> = javax.xml.datatype.DatatypeFactory.newInstance();
+	    	javax.xml.datatype.XMLGregorianCalendar startXMLGregorianCalendar_<%=cid%> = null;
+	    	javax.xml.datatype.XMLGregorianCalendar endXMLGregorianCalendar_<%=cid%> = null;
+	    	if(startDateString_<%=cid%>!=null && !startDateString_<%=cid%>.equals("")){
+	    		java.text.SimpleDateFormat startdf_<%=cid%> = new java.text.SimpleDateFormat("yyyy-MM-dd HH:mm:ss");
+				startdf_<%=cid%>.parse(startDateString_<%=cid%>);
+				java.util.Calendar startCal_<%=cid%> = startdf_<%=cid%>.getCalendar();
+				java.util.GregorianCalendar startDate_<%=cid%> = (java.util.GregorianCalendar) startCal_<%=cid%>;
+				startXMLGregorianCalendar_<%=cid%> = factory_<%=cid%>.newXMLGregorianCalendar(startDate_<%=cid%>);
+			}
+	    	if(endDateString_<%=cid%>!=null && !endDateString_<%=cid%>.equals("")){
+	        	java.text.SimpleDateFormat enddf_<%=cid%> = new java.text.SimpleDateFormat("yyyy-MM-dd HH:mm:ss");
+	            enddf_<%=cid%>.parse(endDateString_<%=cid%>);
+	            java.util.Calendar endCal_<%=cid%> = enddf_<%=cid%>.getCalendar();
+	            java.util.GregorianCalendar endDate_<%=cid%> = (java.util.GregorianCalendar) endCal_<%=cid%>;
+				endXMLGregorianCalendar_<%=cid%> = factory_<%=cid%>.newXMLGregorianCalendar(endDate_<%=cid%>);
+			}
+						
+			deleted_task_<%=cid%> = TDSCWS_<%=cid%>.deleteTasks(<%=taskType%>,<%=owner.equals("")?null:owner%>,<%=tag.equals("")?null:tag%>,startXMLGregorianCalendar_<%=cid%>,endXMLGregorianCalendar_<%=cid%>,<%=starRanking%>,<%=limit%>,<%=status.equals("null")?null:"\""+status+"\""%>);
+			<% logUtil.debug("\"Tasks deleted successfully .\"");%>
+		<%
+		}
 		%>