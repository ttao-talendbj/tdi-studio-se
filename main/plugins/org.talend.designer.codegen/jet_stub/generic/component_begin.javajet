<%@ jet
imports="
        java.util.List
        java.util.ArrayList
        java.util.Stack
        org.talend.components.api.component.ComponentDefinition
        org.talend.components.api.component.InputComponentDefinition
        org.talend.components.api.component.OutputComponentDefinition
        org.talend.components.api.properties.ComponentProperties
        org.talend.components.api.container.RuntimeContainer
        org.talend.daikon.properties.Property
        org.talend.daikon.NamedThing
		org.talend.component.core.model.Component
        org.talend.core.model.metadata.IMetadataColumn
        org.talend.core.model.metadata.IMetadataTable
        org.talend.core.model.metadata.types.JavaType
        org.talend.core.model.metadata.types.JavaTypesManager
        org.talend.core.model.process.ElementParameterParser
        org.talend.core.model.process.IConnection
        org.talend.core.model.process.IConnectionCategory
        org.talend.core.model.process.INode
        org.talend.core.model.utils.TalendTextUtils
        org.talend.designer.codegen.config.CodeGeneratorArgument
        "
%>
<%
CodeGeneratorArgument codeGenArgument = (CodeGeneratorArgument) argument;
INode node = (INode)codeGenArgument.getArgument();
String cid = node.getUniqueName();
Component component = (Component)node.getComponent();
ComponentProperties componentProps = node.getComponentProperties();
ComponentDefinition def = component.getComponentDefinition();

List<IMetadataTable> metadatas = node.getMetadataList();
IMetadataTable metadata = null;
List<IMetadataColumn> columnList = null;
boolean hasDynamic = false;
String dynamicColName = null;
if ((metadatas != null) && (metadatas.size() > 0)) { // metadata

	metadata = metadatas.get(0);
	if(metadata != null){
		columnList = metadata.getListColumns();
		int nbSchemaColumns = columnList.size();

		hasDynamic = false;
		for (IMetadataColumn column : columnList) {
			if (column.getTalendType().equals("id_Dynamic")) {
				hasDynamic = true;
				dynamicColName = column.getLabel();
				break;
			}
		}
	}
}
%>

org.talend.components.api.component.ComponentDefinition def_<%=cid %> =
   new <%= def.getClass().getName()%>();
<<<<<<< HEAD

=======
 
>>>>>>> 53b0b677
<%
List<Component.CodegenPropInfo> propsToProcess = component.getCodegenPropInfos(componentProps);
%>

<%= componentProps.getClass().getName()%> props_<%=cid %> = (<%= componentProps.getClass().getName()%>) def_<%=cid %>.createRuntimeProperties();
<%

for (Component.CodegenPropInfo propInfo : propsToProcess) { // propInfo
	List<NamedThing> properties = propInfo.props.getProperties();
	for (NamedThing prop : properties) { // property
        if (prop instanceof Property) { // if, only deal with valued Properties
        Property property = (Property)prop;
		    Object value = property.getValue();
		    if (value != null && (!(value instanceof String) || !((String)value).equals(""))) { // if
		        if (value instanceof org.talend.daikon.schema.Schema) {
                    %>
                    props_<%=cid %><%=propInfo.fieldName%>.setValue("<%=property.getName()%>",
                    /** Convert this to an Avro Schema */
                    <%=component.getCodegenValue(property, property.getStringValue())%>);
                    <%
                } else {
                    %>
                    props_<%=cid %><%=propInfo.fieldName%>.setValue("<%=property.getName()%>",
                    <%=component.getCodegenValue(property, property.getStringValue())%>);
                    <%
                }
    		} // if
        }//else may be a ComponentProperties so ignor
	} // property
} // propInfo
%>
<<<<<<< HEAD
//org.talend.components.api.runtime.ComponentRuntimeContainer container_<%=cid %> =
=======
//org.talend.components.api.container.RuntimeContainer container_<%=cid %> = 
>>>>>>> 53b0b677
<%
	if (hasDynamic) {
%>
  //  	new routines.system.ComponentRuntimeContainerDynamic() {
<%
	} else {
%>
    //	new routines.system.ComponentRuntimeContainerBase() {
<%
	}
%>
   // public java.util.Map<String, Object> getGlobalMap() {
	//	return globalMap;
    //}
<<<<<<< HEAD

=======
    
>>>>>>> 53b0b677
   // public String getCurrentComponentName(){
   // 	return "<%=cid %>";
    //}
//};

<%
if(metadata != null){
	if(def instanceof InputComponentDefinition){
		//TODO how about UnboundedSource(tJMSInput?)
		%>
		org.talend.components.api.component.runtime.BoundedSource boundedSource_<%=cid%> = (org.talend.components.api.component.runtime.BoundedSource)((org.talend.components.api.component.InputComponentDefinition)def_<%=cid%>).getRuntime();
		boundedSource_<%=cid%>.initialize(null, props_<%=cid%>);<%//FIXME for the null adaptor%>
		org.talend.components.api.component.runtime.BoundedReader boundedReader_<%=cid%> = boundedSource_<%=cid%>.createReader(null);
<<<<<<< HEAD

=======
		<%//add calculate dynamic code in here%>
		java.util.List<org.talend.daikon.schema.SchemaElement> fields_<%=cid%> = ((org.talend.daikon.schema.Schema) props_<%=cid%>.module.schema.schema.getValue()).getRoot().getChildren();
		java.util.Map<String, org.talend.daikon.schema.SchemaElement> fieldsMap_<%=cid%> = new java.util.HashMap<String, org.talend.daikon.schema.SchemaElement>();
		for(org.talend.daikon.schema.SchemaElement field_<%=cid%> : fields_<%=cid%>){
			fieldsMap_<%=cid%>.put(field_<%=cid%>.getName(), field_<%=cid%>);
		}
>>>>>>> 53b0b677
		<%
		if(hasDynamic){
		%>
			routines.system.Dynamic dynamic_<%=cid%> = new routines.system.Dynamic();
			org.talend.daikon.schema.SchemaElement dynamicSchemaElement_<%=cid%> = fieldsMap_<%=cid%>.get("<%=dynamicColName%>");
			for(org.talend.daikon.schema.SchemaElement childDynamic_<%=cid%> : dynamicSchemaElement_<%=cid%>.getChildren()){
				routines.system.DynamicMetadata dynamicMetadata_<%=cid%> = new routines.system.DynamicMetadata();
		    	dynamicMetadata_<%=cid%>.setName(childDynamic_<%=cid%>.getName());
		    	dynamicMetadata_<%=cid%>.setDbName(childDynamic_<%=cid%>.getName());
		    	String talendType_<%=cid%> = null;
		    	//TODO finish the mapping
		    	if(childDynamic_<%=cid%>.getType() == org.talend.daikon.schema.SchemaElement.Type.STRING){
		    		talendType_<%=cid%> = "String";
		    	}
		    	dynamicMetadata_<%=cid%>.setType("id_" + talendType_<%=cid%>);
		    	dynamic_<%=cid%>.metadatas.add(dynamicMetadata_<%=cid%>);
<<<<<<< HEAD
			}
=======
			} 
>>>>>>> 53b0b677
		<%
		}
		List<? extends IConnection> outgoingConns = node.getOutgoingSortedConnections();
		if(outgoingConns.size() > 0){ // outgoing size
			// FIXME - multiple outgoing connections?
			IConnection outgoingConn = outgoingConns.get(0);
<<<<<<< HEAD
            if(outgoingConn.getLineStyle().hasConnectionCategory(IConnectionCategory.DATA)) { // outgoingConn
                %>
                // Create a reusable factory that converts the output of the reader to an IndexedRecord.
                org.talend.daikon.schema.avro.IndexedRecordAdapterFactory<Object, ? extends org.apache.avro.generic.IndexedRecord> factory_<%=cid%> = null;

                // This reusable object enforces that the output is directly usable by a Talend6 rowStruct following the component.
                org.talend.daikon.talend6.Talend6SchemaOutputEnforcer current_<%=cid%> = new org.talend.daikon.talend6.Talend6SchemaOutputEnforcer(
                    org.apache.avro.SchemaBuilder.builder().record("Hi").fields() // TODO: inject the outgoing connection schema here.
                            .name("newColumn1").type().stringType().noDefault() //
                            .name("newColumn2").type().stringType().noDefault().endRecord(), //
                        true);

                // Iterate through the incoming data.
                for(boolean available = boundedReader_<%=cid%>.start(); available; available = boundedReader_<%=cid%>.advance()) {

                    // Construct the factory once when the first data arrives.
                    if (factory_<%=cid%> == null)
                        factory_<%=cid%> = (org.talend.daikon.schema.avro.IndexedRecordAdapterFactory<Object, ? extends org.apache.avro.generic.IndexedRecord>) new org.talend.daikon.schema.avro.AvroRegistry()
                                .createAdapterFactory(boundedReader_<%=cid%>.getCurrent().getClass());

                    // Enforce the outgoing schema on the input.
                    org.apache.avro.generic.IndexedRecord unenforced_<%=cid%> = factory_<%=cid%>.convertToAvro(boundedReader_<%=cid%>.getCurrent());
                    current_<%=cid%>.setWrapped(unenforced_<%=cid%>);

                    <%
                    for (int i = 0; i < columnList.size(); i++) {
                        IMetadataColumn column = columnList.get(i);
                        String columnName = column.getLabel();
                        JavaType javaType = JavaTypesManager.getJavaTypeFromId(column.getTalendType());
                        String typeToGenerate = JavaTypesManager.getTypeToGenerate(column.getTalendType(), column.isNullable());
                        if(columnName.equals(dynamicColName)){
                            continue;
                        }
                        //TODO consider null and default and reject in here
                        //TODO change to use type mapping later
                        %>
                        <%=outgoingConn.getName()%>.<%=columnName%> = (<%=typeToGenerate%>)(current_<%=cid%>.get(<%=i%>));
                        <%
                    }

=======
			if(outgoingConn.getLineStyle().hasConnectionCategory(IConnectionCategory.DATA)){ // outgoingConn 
			%>
				for(boolean available = boundedReader_<%=cid%>.start(); available; available = boundedReader_<%=cid%>.advance()){
					<%
>>>>>>> 53b0b677
					if(hasDynamic){
					%>
						dynamic_<%=cid%>.clearColumnValues();
						for(org.talend.daikon.schema.SchemaElement childDynamic_<%=cid%> : dynamicSchemaElement_<%=cid%>.getChildren()){
							dynamic_<%=cid%>.addColumnValue(
								<%//TODO change to use type mapping later%>
								dynamic_<%=cid%>.addColumnValue(((java.util.Map<String, Object>)boundedReader_<%=cid%>.getCurrent()).get(childDynamic_<%=cid%>.getName()));
							);
						}
						<%=outgoingConn.getName()%>.<%=dynamicColName%> = dynamic_<%=cid%>;
					<%
<<<<<<< HEAD
				}
			}
=======
					}
					%>
					Object value_<%=cid%>;
					<%
					for(IMetadataColumn column : columnList){ // column
						String columnName = column.getLabel();
		              	JavaType javaType = JavaTypesManager.getJavaTypeFromId(column.getTalendType());
						String typeToGenerate = JavaTypesManager.getTypeToGenerate(column.getTalendType(), column.isNullable());
						String patternValue = column.getPattern() == null || column.getPattern().trim().length() == 0 ? null : column.getPattern();
						if(columnName.equals(dynamicColName)){
							continue;
						}
						//TODO consider null and default and reject in here
						//TODO change to use type mapping later
						%>
						value_<%=cid%> = ((java.util.Map<String, Object>)boundedReader_<%=cid%>.getCurrent()).get("<%=columnName%>");
						if (value_<%=cid %> != null) {
							<%
							if (javaType == JavaTypesManager.STRING) { 
							%>
								<%=outgoingConn.getName()%>.<%=columnName%> = (String) value_<%=cid%>;
							<%
							} else if (javaType == JavaTypesManager.OBJECT) {
							%>
								<%=outgoingConn.getName()%>.<%=columnName%> = value_<%=cid%>;
							<%
							} else if(javaType == JavaTypesManager.DATE) { 
							%>
								<%=outgoingConn.getName()%>.<%=columnName%> = ParserUtils.parseTo_Date((String)value_<%=cid%>, <%= patternValue %>);
							<%
							} else if(javaType == JavaTypesManager.BYTE_ARRAY) {
							%>
								<%=outgoingConn.getName()%>.<%=columnName%> = value_<%=cid%>.getBytes();
							<%
							} else  { // other
							%>
								<%=outgoingConn.getName()%>.<%=columnName%> = ParserUtils.parseTo_<%= typeToGenerate %>((String)value_<%=cid%>);
							<%
							}
							%>
						}else{
							<%=outgoingConn.getName()%>.<%=columnName%> = <%=JavaTypesManager.getDefaultValueFromJavaType(typeToGenerate)%>;
						}
					<%
					}
			}			
>>>>>>> 53b0b677
		}
	}else if(def instanceof OutputComponentDefinition){
	%>
		org.talend.components.api.component.runtime.Sink sink_<%=cid%> = ((org.talend.components.api.component.OutputComponentDefinition)def_<%=cid%>).getRuntime();
		sink_<%=cid%>.initialize(null, props_<%=cid%>);
		org.talend.components.api.component.runtime.WriteOperation writeOperation_<%=cid%> = sink_<%=cid%>.createWriteOperation();
		writeOperation_<%=cid%>.initialize(null);<%//create folder for file; create database/table for db%>
		org.talend.components.api.component.runtime.Writer writer_<%=cid%> = writeOperation_<%=cid%>.createWriter(null);
		java.util.List<org.talend.daikon.schema.SchemaElement> fields_<%=cid%> = ((Schema) props_<%=cid%>.module.schema.schema.getValue()).getRoot().getChildren()
<<<<<<< HEAD
	<%
=======
	<%	
>>>>>>> 53b0b677
	}
}
%><|MERGE_RESOLUTION|>--- conflicted
+++ resolved
@@ -57,11 +57,6 @@
 
 org.talend.components.api.component.ComponentDefinition def_<%=cid %> =
    new <%= def.getClass().getName()%>();
-<<<<<<< HEAD
-
-=======
- 
->>>>>>> 53b0b677
 <%
 List<Component.CodegenPropInfo> propsToProcess = component.getCodegenPropInfos(componentProps);
 %>
@@ -93,11 +88,7 @@
 	} // property
 } // propInfo
 %>
-<<<<<<< HEAD
-//org.talend.components.api.runtime.ComponentRuntimeContainer container_<%=cid %> =
-=======
 //org.talend.components.api.container.RuntimeContainer container_<%=cid %> = 
->>>>>>> 53b0b677
 <%
 	if (hasDynamic) {
 %>
@@ -112,11 +103,6 @@
    // public java.util.Map<String, Object> getGlobalMap() {
 	//	return globalMap;
     //}
-<<<<<<< HEAD
-
-=======
-    
->>>>>>> 53b0b677
    // public String getCurrentComponentName(){
    // 	return "<%=cid %>";
     //}
@@ -130,16 +116,13 @@
 		org.talend.components.api.component.runtime.BoundedSource boundedSource_<%=cid%> = (org.talend.components.api.component.runtime.BoundedSource)((org.talend.components.api.component.InputComponentDefinition)def_<%=cid%>).getRuntime();
 		boundedSource_<%=cid%>.initialize(null, props_<%=cid%>);<%//FIXME for the null adaptor%>
 		org.talend.components.api.component.runtime.BoundedReader boundedReader_<%=cid%> = boundedSource_<%=cid%>.createReader(null);
-<<<<<<< HEAD
-
-=======
+
 		<%//add calculate dynamic code in here%>
 		java.util.List<org.talend.daikon.schema.SchemaElement> fields_<%=cid%> = ((org.talend.daikon.schema.Schema) props_<%=cid%>.module.schema.schema.getValue()).getRoot().getChildren();
 		java.util.Map<String, org.talend.daikon.schema.SchemaElement> fieldsMap_<%=cid%> = new java.util.HashMap<String, org.talend.daikon.schema.SchemaElement>();
 		for(org.talend.daikon.schema.SchemaElement field_<%=cid%> : fields_<%=cid%>){
 			fieldsMap_<%=cid%>.put(field_<%=cid%>.getName(), field_<%=cid%>);
 		}
->>>>>>> 53b0b677
 		<%
 		if(hasDynamic){
 		%>
@@ -156,18 +139,13 @@
 		    	}
 		    	dynamicMetadata_<%=cid%>.setType("id_" + talendType_<%=cid%>);
 		    	dynamic_<%=cid%>.metadatas.add(dynamicMetadata_<%=cid%>);
-<<<<<<< HEAD
-			}
-=======
 			} 
->>>>>>> 53b0b677
 		<%
 		}
 		List<? extends IConnection> outgoingConns = node.getOutgoingSortedConnections();
 		if(outgoingConns.size() > 0){ // outgoing size
 			// FIXME - multiple outgoing connections?
 			IConnection outgoingConn = outgoingConns.get(0);
-<<<<<<< HEAD
             if(outgoingConn.getLineStyle().hasConnectionCategory(IConnectionCategory.DATA)) { // outgoingConn
                 %>
                 // Create a reusable factory that converts the output of the reader to an IndexedRecord.
@@ -208,12 +186,6 @@
                         <%
                     }
 
-=======
-			if(outgoingConn.getLineStyle().hasConnectionCategory(IConnectionCategory.DATA)){ // outgoingConn 
-			%>
-				for(boolean available = boundedReader_<%=cid%>.start(); available; available = boundedReader_<%=cid%>.advance()){
-					<%
->>>>>>> 53b0b677
 					if(hasDynamic){
 					%>
 						dynamic_<%=cid%>.clearColumnValues();
@@ -225,57 +197,8 @@
 						}
 						<%=outgoingConn.getName()%>.<%=dynamicColName%> = dynamic_<%=cid%>;
 					<%
-<<<<<<< HEAD
 				}
 			}
-=======
-					}
-					%>
-					Object value_<%=cid%>;
-					<%
-					for(IMetadataColumn column : columnList){ // column
-						String columnName = column.getLabel();
-		              	JavaType javaType = JavaTypesManager.getJavaTypeFromId(column.getTalendType());
-						String typeToGenerate = JavaTypesManager.getTypeToGenerate(column.getTalendType(), column.isNullable());
-						String patternValue = column.getPattern() == null || column.getPattern().trim().length() == 0 ? null : column.getPattern();
-						if(columnName.equals(dynamicColName)){
-							continue;
-						}
-						//TODO consider null and default and reject in here
-						//TODO change to use type mapping later
-						%>
-						value_<%=cid%> = ((java.util.Map<String, Object>)boundedReader_<%=cid%>.getCurrent()).get("<%=columnName%>");
-						if (value_<%=cid %> != null) {
-							<%
-							if (javaType == JavaTypesManager.STRING) { 
-							%>
-								<%=outgoingConn.getName()%>.<%=columnName%> = (String) value_<%=cid%>;
-							<%
-							} else if (javaType == JavaTypesManager.OBJECT) {
-							%>
-								<%=outgoingConn.getName()%>.<%=columnName%> = value_<%=cid%>;
-							<%
-							} else if(javaType == JavaTypesManager.DATE) { 
-							%>
-								<%=outgoingConn.getName()%>.<%=columnName%> = ParserUtils.parseTo_Date((String)value_<%=cid%>, <%= patternValue %>);
-							<%
-							} else if(javaType == JavaTypesManager.BYTE_ARRAY) {
-							%>
-								<%=outgoingConn.getName()%>.<%=columnName%> = value_<%=cid%>.getBytes();
-							<%
-							} else  { // other
-							%>
-								<%=outgoingConn.getName()%>.<%=columnName%> = ParserUtils.parseTo_<%= typeToGenerate %>((String)value_<%=cid%>);
-							<%
-							}
-							%>
-						}else{
-							<%=outgoingConn.getName()%>.<%=columnName%> = <%=JavaTypesManager.getDefaultValueFromJavaType(typeToGenerate)%>;
-						}
-					<%
-					}
-			}			
->>>>>>> 53b0b677
 		}
 	}else if(def instanceof OutputComponentDefinition){
 	%>
@@ -285,11 +208,7 @@
 		writeOperation_<%=cid%>.initialize(null);<%//create folder for file; create database/table for db%>
 		org.talend.components.api.component.runtime.Writer writer_<%=cid%> = writeOperation_<%=cid%>.createWriter(null);
 		java.util.List<org.talend.daikon.schema.SchemaElement> fields_<%=cid%> = ((Schema) props_<%=cid%>.module.schema.schema.getValue()).getRoot().getChildren()
-<<<<<<< HEAD
 	<%
-=======
-	<%	
->>>>>>> 53b0b677
 	}
 }
 %>