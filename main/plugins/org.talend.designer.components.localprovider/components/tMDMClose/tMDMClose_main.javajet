<%@ jet 
imports="
    org.talend.core.model.process.INode 
    org.talend.core.model.process.ElementParameterParser 
    org.talend.designer.codegen.config.CodeGeneratorArgument
" 
%>

<%
    CodeGeneratorArgument codeGenArgument = (CodeGeneratorArgument) argument;
    INode node = (INode)codeGenArgument.getArgument();

    String cid = node.getUniqueName();

    String connection = ElementParameterParser.getValue(node,"__CONNECTION__");
%>
<<<<<<< HEAD

=======
    
    <% logUtil.debug("\"Closing connection to MDM server.\"");%>
    
>>>>>>> cb39b0bb
	<%String conn = "TMDMService_" + connection;%>
	org.talend.mdm.webservice.TMDMService service_<%=cid %> = (org.talend.mdm.webservice.TMDMService)globalMap.get("<%=conn%>");
	if(service_<%=cid %> != null)
	{
<<<<<<< HEAD
		service_<%=cid %>.logout(new org.talend.mdm.webservice.WSLogout());
=======
		service_<%=cid %>.logout(new org.talend.mdm.webservice.WSLogout());        
>>>>>>> cb39b0bb
	}<|MERGE_RESOLUTION|>--- conflicted
+++ resolved
@@ -5,29 +5,21 @@
     org.talend.designer.codegen.config.CodeGeneratorArgument
 " 
 %>
-
+<%@ include file="@{org.talend.designer.components.localprovider}/components/templates/Log4j/LogUtil.javajet"%>
 <%
     CodeGeneratorArgument codeGenArgument = (CodeGeneratorArgument) argument;
     INode node = (INode)codeGenArgument.getArgument();
-
+    LogUtil logUtil = new LogUtil(node);
     String cid = node.getUniqueName();
 
     String connection = ElementParameterParser.getValue(node,"__CONNECTION__");
 %>
-<<<<<<< HEAD
-
-=======
     
     <% logUtil.debug("\"Closing connection to MDM server.\"");%>
     
->>>>>>> cb39b0bb
 	<%String conn = "TMDMService_" + connection;%>
 	org.talend.mdm.webservice.TMDMService service_<%=cid %> = (org.talend.mdm.webservice.TMDMService)globalMap.get("<%=conn%>");
 	if(service_<%=cid %> != null)
 	{
-<<<<<<< HEAD
-		service_<%=cid %>.logout(new org.talend.mdm.webservice.WSLogout());
-=======
 		service_<%=cid %>.logout(new org.talend.mdm.webservice.WSLogout());        
->>>>>>> cb39b0bb
 	}