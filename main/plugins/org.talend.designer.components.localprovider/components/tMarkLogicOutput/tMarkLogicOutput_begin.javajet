<%@ jet
imports="
        org.talend.core.model.process.INode
        org.talend.core.model.process.ElementParameterParser
        org.talend.designer.codegen.config.CodeGeneratorArgument
"
 %>

<%
    CodeGeneratorArgument codeGenArgument = (CodeGeneratorArgument) argument;
    INode node = (INode)codeGenArgument.getArgument();
    String cid = node.getUniqueName();

    String host = ElementParameterParser.getValue(node,"__HOST__");
    String port = ElementParameterParser.getValue(node,"__PORT__");
    String userName = ElementParameterParser.getValue(node,"__USER_NAME__");
    String database = ElementParameterParser.getValue(node,"__DATABASE__");
    String authType = ElementParameterParser.getValue(node,"__AUTHENTICATION_TYPE__");

    boolean reuseConn = "true".equals(ElementParameterParser.getValue(node,"__USE_EXISTING_CONNECTION__"));
    String docType = ElementParameterParser.getValue(node,"__DOC_TYPE__");

    String passwordFieldName = "__PASSWORD__";
 %>
<%@ include file="@{org.talend.designer.components.localprovider}/components/templates/password.javajet"%>

<<<<<<< HEAD
=======
    int nb_line_<%=cid%> = 0;
    int nb_line_inserted_<%=cid%> = 0;
    int nb_line_deleted_<%=cid%> = 0;
    int nb_line_updated_<%= cid %> = 0;
    int nb_line_rejected_<%=cid%> = 0;

>>>>>>> 4c46245c
       String docIdSuffix_<%= cid %> = "";
       com.marklogic.client.DatabaseClient client_<%= cid %> = null;
<%
    if(reuseConn){
      String connection = ElementParameterParser.getValue(node,"__CONNECTION__");
      String conn = "conn_" + connection;
     %>
        client_<%= cid %> = (com.marklogic.client.DatabaseClient)globalMap.get("<%=conn%>");
     <%
    }else{
     %>
        com.marklogic.client.DatabaseClientFactory.Authentication authType_<%= cid %> = null;
        <%
            if("DIGEST".equals(authType)){
                %>
                   authType_<%= cid %> = com.marklogic.client.DatabaseClientFactory.Authentication.DIGEST;
                <%
            }else if("BASIC".equals(authType)){
                %>
                   authType_<%= cid %> = com.marklogic.client.DatabaseClientFactory.Authentication.BASIC;
                <%
            }else{
                %>
                   Compile Err: UNKNOWN_AUTHENTICATION_TYPE: <%= authType %>
                <%
            }
        %>
                   client_<%= cid %> = com.marklogic.client.DatabaseClientFactory.newClient(
                          <%= host %>, Integer.valueOf(<%= port %>), <%= database %>, <%= userName %>, decryptedPassword_<%= cid %>, authType_<%= cid %>
                  );
     <%
    }
 %>
                   com.marklogic.client.document.DocumentManager docMgr_<%= cid %> = null;
<%
    if("GENERIC".equals(docType)){
    %>
       docMgr_<%= cid %> = client_<%= cid %>.newDocumentManager();
    <%
    }else if("TEXT".equals(docType)){
    %>
       docMgr_<%= cid %> = client_<%= cid %>.newTextDocumentManager();
       docIdSuffix_<%= cid %> = "txt";
    <%
    }else if("JSON".equals(docType)){
    %>
       docMgr_<%= cid %> = client_<%= cid %>.newJSONDocumentManager();
       docIdSuffix_<%= cid %> = "json";
    <%
    }else if("XML".equals(docType)){
    %>
       docMgr_<%= cid %> = client_<%= cid %>.newXMLDocumentManager();
       docIdSuffix_<%= cid %> = "xml";
    <%
    }else if("BINARY".equals(docType)){
    %>
       docMgr_<%= cid %> = client_<%= cid %>.newBinaryDocumentManager();
       docIdSuffix_<%= cid %> = "bin";
    <%
    }else {
    %>
       Compile Err: UNSUPPORTED_DOC_TYPE <%= docType %>
    <%
    }
%><|MERGE_RESOLUTION|>--- conflicted
+++ resolved
@@ -24,15 +24,12 @@
  %>
 <%@ include file="@{org.talend.designer.components.localprovider}/components/templates/password.javajet"%>
 
-<<<<<<< HEAD
-=======
     int nb_line_<%=cid%> = 0;
     int nb_line_inserted_<%=cid%> = 0;
     int nb_line_deleted_<%=cid%> = 0;
     int nb_line_updated_<%= cid %> = 0;
     int nb_line_rejected_<%=cid%> = 0;
 
->>>>>>> 4c46245c
        String docIdSuffix_<%= cid %> = "";
        com.marklogic.client.DatabaseClient client_<%= cid %> = null;
 <%
