// ============================================================================
//
// Copyright (C) 2006-2015 Talend Inc. - www.talend.com
//
// This source code is available under agreement available at
// %InstallDIR%\features\org.talend.rcp.branding.%PRODUCTNAME%\%PRODUCTNAME%license.txt
//
// You should have received a copy of the agreement
// along with this program; if not, write to Talend SA
// 9 rue Pages 92150 Suresnes, France
//
// ============================================================================
package org.talend.designer.runprocess.storm;

import java.util.Map;

<<<<<<< HEAD
import org.apache.log4j.Level;
=======
>>>>>>> 6a727aab
import org.eclipse.core.runtime.IProgressMonitor;
import org.talend.core.model.process.IProcess;
import org.talend.core.model.properties.ProcessItem;
import org.talend.core.model.properties.Property;
import org.talend.designer.runprocess.IProcessor;
import org.talend.designer.runprocess.bigdata.BigDataJavaProcessor;
import org.talend.repository.ui.wizards.exportjob.scriptsmanager.JobScriptsManager;
import org.talend.repository.ui.wizards.exportjob.scriptsmanager.JobScriptsManager.ExportChoice;
import org.talend.repository.ui.wizards.exportjob.scriptsmanager.StormJobJavaScriptsManager;

/**
 * <pre>
 * This is a java processor for map/reduce job to run. For map/reduce job the way to run is not the same as common job.
 * The following is the steps to run map/reduce job:    
 * <li>1. Build a zip exported with m/r job name like "mrJob.zip" by {@link #buildExportZip(ProcessItem, IProgressMonitor)}.
 * <li>2. Unzip the zip file by {@link #unzipAndDeploy(IProcess, String)}.
 * <li>3. Get the commands by {@link #getCommandLine()} to execute job.
 * </pre>
 * 
 * Created by Marvin Wang on Mar 5, 2013.
 */
public class StormJavaProcessor extends BigDataJavaProcessor {

    private final static String FILEPATH_PREFIX = "storm_export"; //$NON-NLS-1$

    /**
     * DOC marvin RemoteMapReduceJavaProcessor constructor comment.
     * 
     * @param process
     * @param property
     * @param filenameFromLabel
     */
    public StormJavaProcessor(IProcess process, Property property, boolean filenameFromLabel) {
        super(process, property, filenameFromLabel);
    }

    /*
     * (non-Javadoc)
     * 
     * @see
     * org.talend.designer.runprocess.bigdata.BigDataJavaProcessor#getJobScriptsManager(org.talend.core.model.properties
     * .ProcessItem, java.util.Map)
     */
    @Override
    protected JobScriptsManager createJobScriptsManager(ProcessItem processItem, Map<ExportChoice, Object> exportChoiceMap) {
        return new StormJobJavaScriptsManager(exportChoiceMap, processItem.getProcess().getDefaultContext(),
                JobScriptsManager.ALL_ENVIRONMENTS, IProcessor.NO_STATISTICS, IProcessor.NO_TRACES);
    }

    /*
     * (non-Javadoc)
     * 
     * @see org.talend.designer.runprocess.bigdata.BigDataJavaProcessor#getFilePathPrefix()
     */
<<<<<<< HEAD
    protected List<String> extractJavaVMArguments() {
        List<String> vmArgsSegments = new ArrayList<String>();
        String vmArgsString = ""; //$NON-NLS-1$
        // VMs from job or preference store
        if (this.process != null) {
            IElementParameter param = this.process.getElementParameter(EParameterName.JOB_RUN_VM_ARGUMENTS_OPTION.getName());
            if (param != null && param.getValue() instanceof Boolean && (Boolean) param.getValue()) { // checked
                param = this.process.getElementParameter(EParameterName.JOB_RUN_VM_ARGUMENTS.getName());
                if (param != null) {
                    vmArgsString = (String) param.getValue();
                }
            }
        }
        // if not check or the value is empty, should use preference
        if (vmArgsString == null || "".equals(vmArgsString)) { //$NON-NLS-1$
            vmArgsString = RunProcessPlugin.getDefault().getPreferenceStore().getString(RunProcessPrefsConstants.VMARGUMENTS);
        }

        String[] vmArgs = vmArgsString.trim().split(" "); //$NON-NLS-1$

        vmArgsSegments.addAll(Arrays.asList(vmArgs));
        return vmArgsSegments;
    }

    @Override
    public List<String> extractCPCommandSegments() {
        List<String> cpCommandSegments = new ArrayList<String>();
        cpCommandSegments.add(ProcessorConstants.CMD_KEY_WORD_CP);
        cpCommandSegments.add(makeUpClassPathString());
        return cpCommandSegments;
    }

    @Override
    public String extractMainClassSegments() {
        return super.extractMainClassSegments();
    }

=======
>>>>>>> 6a727aab
    @Override
    protected String getFilePathPrefix() {
        return FILEPATH_PREFIX;
    }
}<|MERGE_RESOLUTION|>--- conflicted
+++ resolved
@@ -14,10 +14,6 @@
 
 import java.util.Map;
 
-<<<<<<< HEAD
-import org.apache.log4j.Level;
-=======
->>>>>>> 6a727aab
 import org.eclipse.core.runtime.IProgressMonitor;
 import org.talend.core.model.process.IProcess;
 import org.talend.core.model.properties.ProcessItem;
@@ -72,46 +68,6 @@
      * 
      * @see org.talend.designer.runprocess.bigdata.BigDataJavaProcessor#getFilePathPrefix()
      */
-<<<<<<< HEAD
-    protected List<String> extractJavaVMArguments() {
-        List<String> vmArgsSegments = new ArrayList<String>();
-        String vmArgsString = ""; //$NON-NLS-1$
-        // VMs from job or preference store
-        if (this.process != null) {
-            IElementParameter param = this.process.getElementParameter(EParameterName.JOB_RUN_VM_ARGUMENTS_OPTION.getName());
-            if (param != null && param.getValue() instanceof Boolean && (Boolean) param.getValue()) { // checked
-                param = this.process.getElementParameter(EParameterName.JOB_RUN_VM_ARGUMENTS.getName());
-                if (param != null) {
-                    vmArgsString = (String) param.getValue();
-                }
-            }
-        }
-        // if not check or the value is empty, should use preference
-        if (vmArgsString == null || "".equals(vmArgsString)) { //$NON-NLS-1$
-            vmArgsString = RunProcessPlugin.getDefault().getPreferenceStore().getString(RunProcessPrefsConstants.VMARGUMENTS);
-        }
-
-        String[] vmArgs = vmArgsString.trim().split(" "); //$NON-NLS-1$
-
-        vmArgsSegments.addAll(Arrays.asList(vmArgs));
-        return vmArgsSegments;
-    }
-
-    @Override
-    public List<String> extractCPCommandSegments() {
-        List<String> cpCommandSegments = new ArrayList<String>();
-        cpCommandSegments.add(ProcessorConstants.CMD_KEY_WORD_CP);
-        cpCommandSegments.add(makeUpClassPathString());
-        return cpCommandSegments;
-    }
-
-    @Override
-    public String extractMainClassSegments() {
-        return super.extractMainClassSegments();
-    }
-
-=======
->>>>>>> 6a727aab
     @Override
     protected String getFilePathPrefix() {
         return FILEPATH_PREFIX;
