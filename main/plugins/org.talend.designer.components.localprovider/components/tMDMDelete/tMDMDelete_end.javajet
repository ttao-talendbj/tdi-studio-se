--- conflicted
+++ resolved
@@ -5,22 +5,19 @@
 		org.talend.designer.codegen.config.CodeGeneratorArgument
 		" 
 %>
+<%@ include file="@{org.talend.designer.components.localprovider}/components/templates/Log4j/LogUtil.javajet"%>
 <%
 	CodeGeneratorArgument codeGenArgument = (CodeGeneratorArgument) argument;
 	INode node = (INode)codeGenArgument.getArgument();
+	LogUtil logUtil = new LogUtil(node);
 	String cid = node.getUniqueName();
 	boolean useExistingConn = ("true").equals(ElementParameterParser.getValue(node,"__USE_EXISTING_CONNECTION__"));
 %>
 	<%if(!useExistingConn){%>
-<<<<<<< HEAD
- 		service_<%=cid %>.logout(new org.talend.mdm.webservice.WSLogout());
- 	<%}%>
-=======
 	    <% logUtil.debug("\"Closing connection to MDM server.\"");%>
  		service_<%=cid %>.logout(new org.talend.mdm.webservice.WSLogout());        
  	<%}%>
  	
  	<% logUtil.info("\"Total records deleted: \"+ nb_line_"+cid);%>
->>>>>>> cb39b0bb
  	globalMap.put("<%=cid %>_NB_LINE",nb_line_<%=cid %>);             
             