--- conflicted
+++ resolved
@@ -136,15 +136,9 @@
         super(exportChoiceMap, contextName, launcher, statisticPort, tracePort);
     }
 
-<<<<<<< HEAD
-    protected static final String USER_BEANS_PATH = "beans"; //$NON-NLS-1$
-
-    protected static final String USER_ROUTINES_PATH = "routines"; //$NON-NLS-1$
-=======
-    private static final String USER_BEANS_PATH = JavaUtils.JAVA_BEANS_DIRECTORY;
-
-    private static final String USER_ROUTINES_PATH = JavaUtils.JAVA_ROUTINES_DIRECTORY;
->>>>>>> 4d4833d6
+    protected static final String USER_BEANS_PATH = JavaUtils.JAVA_BEANS_DIRECTORY;
+
+    protected static final String USER_ROUTINES_PATH = JavaUtils.JAVA_ROUTINES_DIRECTORY;
 
     private static final String USER_PIGUDF_PATH = JavaUtils.JAVA_PIGUDF_DIRECTORY;
 
