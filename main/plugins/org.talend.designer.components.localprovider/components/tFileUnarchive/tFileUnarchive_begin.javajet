--- conflicted
+++ resolved
@@ -9,7 +9,6 @@
 <%@ include file="../templates/Log4j/Log4jFileUtil.javajet"%> 
 
 <%
-<<<<<<< HEAD
 	CodeGeneratorArgument codeGenArgument = (CodeGeneratorArgument) argument;
 	INode node = (INode)codeGenArgument.getArgument();
 	String cid = node.getUniqueName();	
@@ -25,19 +24,6 @@
 	
 	String decryptMethod = ElementParameterParser.getValue(node, "__DECRYPT_METHOD__");
 
-	log4jFileUtil.componentStartInfo(node);
-%>      
-		com.talend.compress.zip.Util util_<%=cid %> = new com.talend.compress.zip.Util(<%=extractPath%>);
-        
-=======
-    CodeGeneratorArgument codeGenArgument = (CodeGeneratorArgument) argument;
-    INode node = (INode)codeGenArgument.getArgument();
-    String cid = node.getUniqueName();
-
-    String directory = ElementParameterParser.getValue(node, "__DIRECTORY__");
-    String zipFile = ElementParameterParser.getValue(node, "__ZIPFILE__");
-    boolean rootName = "true".equals(ElementParameterParser.getValue(node, "__ROOTNAME__"));
-    boolean extractPath = "true".equals(ElementParameterParser.getValue(node, "__EXTRACTPATH__"));
 
     boolean checkArchiveIntegrity = "true".equals(ElementParameterParser.getValue(node, "__INTEGRITY__"));
     boolean dieWhenArchiveCorrupted = "true".equals(ElementParameterParser.getValue(node, "__DIE_ON_ERROR__"));
@@ -50,7 +36,6 @@
 %>
         com.talend.compress.zip.Util util_<%=cid %> = new com.talend.compress.zip.Util(<%=extractPath%>);
 
->>>>>>> 8f119b89
         String zipFileURL_<%=cid %> = <%=zipFile %>;
         String tmpFileURL_<%=cid %> = zipFileURL_<%=cid %>.toLowerCase();
         String outputPath_<%=cid %> = <%=directory %>;
