// ============================================================================
//
// Copyright (C) 2006-2014 Talend Inc. - www.talend.com
//
// This source code is available under agreement available at
// %InstallDIR%\features\org.talend.rcp.branding.%PRODUCTNAME%\%PRODUCTNAME%license.txt
//
// You should have received a copy of the agreement
// along with this program; if not, write to Talend SA
// 9 rue Pages 92150 Suresnes, France
//
// ============================================================================
package org.talend.repository;

import java.beans.PropertyChangeEvent;
import java.io.File;
import java.io.IOException;
import java.net.URL;
import java.security.NoSuchAlgorithmException;
import java.util.EnumMap;
import java.util.List;
import java.util.Map;
import java.util.Set;

import org.apache.commons.lang.ArrayUtils;
import org.apache.log4j.Logger;
import org.eclipse.core.resources.IProject;
import org.eclipse.core.resources.IWorkspace;
import org.eclipse.core.resources.IncrementalProjectBuilder;
import org.eclipse.core.resources.ResourcesPlugin;
import org.eclipse.core.runtime.CoreException;
import org.eclipse.core.runtime.IPath;
import org.eclipse.core.runtime.NullProgressMonitor;
import org.eclipse.core.runtime.Platform;
import org.eclipse.jface.dialogs.IDialogSettings;
import org.eclipse.jface.dialogs.MessageDialog;
import org.eclipse.jface.preference.IPreferenceStore;
import org.eclipse.jface.viewers.ISelectionChangedListener;
import org.eclipse.jface.viewers.StructuredViewer;
import org.eclipse.jface.window.Window;
import org.eclipse.swt.widgets.Display;
import org.eclipse.swt.widgets.Shell;
import org.eclipse.ui.IEditorPart;
import org.eclipse.ui.PartInitException;
import org.eclipse.ui.PlatformUI;
import org.talend.commons.exception.BusinessException;
import org.talend.commons.exception.ExceptionHandler;
import org.talend.commons.exception.LoginException;
import org.talend.commons.exception.OperationCancelException;
import org.talend.commons.exception.PersistenceException;
import org.talend.commons.exception.SystemException;
import org.talend.commons.model.components.IComponentConstants;
import org.talend.commons.ui.runtime.exception.MessageBoxExceptionHandler;
import org.talend.commons.utils.PasswordHelper;
import org.talend.commons.utils.io.FilesUtils;
import org.talend.commons.utils.system.EclipseCommandLine;
import org.talend.core.CorePlugin;
import org.talend.core.GlobalServiceRegister;
import org.talend.core.IRepositoryContextService;
import org.talend.core.PluginChecker;
import org.talend.core.context.Context;
import org.talend.core.context.RepositoryContext;
import org.talend.core.language.ECodeLanguage;
import org.talend.core.model.components.IComponentsFactory;
import org.talend.core.model.general.ConnectionBean;
import org.talend.core.model.general.Project;
import org.talend.core.model.metadata.IMetadataConnection;
import org.talend.core.model.metadata.builder.connection.DatabaseConnection;
import org.talend.core.model.metadata.builder.connection.FileConnection;
import org.talend.core.model.metadata.builder.connection.MetadataTable;
import org.talend.core.model.metadata.builder.connection.SAPConnection;
import org.talend.core.model.metadata.builder.connection.SAPFunctionUnit;
import org.talend.core.model.migration.IMigrationToolService;
import org.talend.core.model.process.IContext;
import org.talend.core.model.process.IContextManager;
import org.talend.core.model.process.IContextParameter;
import org.talend.core.model.process.IElementParameter;
import org.talend.core.model.process.INode;
import org.talend.core.model.properties.ContextItem;
import org.talend.core.model.properties.Item;
import org.talend.core.model.properties.ProcessItem;
import org.talend.core.model.properties.Property;
import org.talend.core.model.properties.RulesItem;
import org.talend.core.model.properties.SAPConnectionItem;
import org.talend.core.model.properties.SQLPatternItem;
import org.talend.core.model.properties.User;
import org.talend.core.model.properties.impl.PropertiesFactoryImpl;
import org.talend.core.model.repository.ERepositoryObjectType;
import org.talend.core.model.repository.IRepositoryViewObject;
import org.talend.core.model.repository.SVNConstant;
import org.talend.core.model.utils.CloneConnectionUtils;
import org.talend.core.model.utils.RepositoryManagerHelper;
import org.talend.core.prefs.PreferenceManipulator;
import org.talend.core.repository.CoreRepositoryPlugin;
import org.talend.core.repository.constants.FileConstants;
import org.talend.core.repository.model.IRepositoryFactory;
import org.talend.core.repository.model.ProxyRepositoryFactory;
import org.talend.core.repository.model.RepositoryFactoryProvider;
import org.talend.core.repository.utils.ProjectHelper;
import org.talend.core.repository.utils.RepositoryPathProvider;
import org.talend.core.service.IRulesProviderService;
import org.talend.core.ui.DisableLanguageActions;
import org.talend.core.ui.branding.IBrandingService;
import org.talend.core.ui.perspective.RestoreAllRegisteredPerspectivesProvider;
import org.talend.cwm.helper.ModelElementHelper;
import org.talend.designer.runprocess.IProcessor;
import org.talend.designer.runprocess.IRunProcessService;
import org.talend.designer.runprocess.ProcessorException;
import org.talend.repository.documentation.ExportFileResource;
import org.talend.repository.i18n.Messages;
import org.talend.repository.model.ComponentsFactoryProvider;
import org.talend.repository.model.IProxyRepositoryFactory;
import org.talend.repository.model.IRepositoryNode;
import org.talend.repository.model.IRepositoryService;
import org.talend.repository.model.ProjectNodeHelper;
import org.talend.repository.model.ProjectRepositoryNode;
import org.talend.repository.model.RepositoryConstants;
import org.talend.repository.model.RepositoryNode;
import org.talend.repository.model.RepositoryNodeUtilities;
import org.talend.repository.model.SalesforceModuleRepositoryObject;
import org.talend.repository.plugin.integration.BindingActions;
import org.talend.repository.plugin.integration.SwitchProjectAction;
import org.talend.repository.ui.actions.AContextualAction;
import org.talend.repository.ui.actions.routines.CreateRoutineAction;
import org.talend.repository.ui.actions.sqlpattern.CreateSqlpatternAction;
import org.talend.repository.ui.actions.sqlpattern.EditSqlpatternAction;
import org.talend.repository.ui.dialog.ContextRepositoryReviewDialog;
import org.talend.repository.ui.dialog.RepositoryReviewDialog;
import org.talend.repository.ui.login.LoginDialog;
import org.talend.repository.ui.login.connections.ConnectionUserPerReader;
import org.talend.repository.ui.utils.ColumnNameValidator;
import org.talend.repository.ui.utils.DBConnectionContextUtils;
import org.talend.repository.ui.views.IRepositoryView;
import org.talend.repository.ui.wizards.exportjob.JavaJobScriptsExportWSWizardPage.JobExportType;
import org.talend.repository.ui.wizards.exportjob.scriptsmanager.JobJavaScriptsManager;
import org.talend.repository.ui.wizards.exportjob.scriptsmanager.JobScriptsManager;
import org.talend.repository.ui.wizards.exportjob.scriptsmanager.JobScriptsManager.ExportChoice;
import org.talend.repository.ui.wizards.exportjob.scriptsmanager.JobScriptsManagerFactory;

/**
 * DOC qian class global comment. Detailled comment <br/>
 * 
 * $Id: talend-code-templates.xml 1 2006-09-29 17:06:40 +0000 (星期五, 29 九月 2006) nrousseau $
 * 
 */

public class RepositoryService implements IRepositoryService, IRepositoryContextService {

    private static Logger log = Logger.getLogger(RestoreAllRegisteredPerspectivesProvider.class);

    /*
     * (non-Javadoc)
     * 
     * @see org.talend.repository.model.IRepositoryService#getComponentsFactory()
     */
    @Override
    public IComponentsFactory getComponentsFactory() {
        return ComponentsFactoryProvider.getInstance();
    }

    /*
     * (non-Javadoc)
     * 
     * @see org.talend.repository.model.IRepositoryService#getPathFileName(java.lang.String, java.lang.String)
     */
    @Override
    public IPath getPathFileName(String folderName, String fileName) {
        return RepositoryPathProvider.getPathFileName(folderName, fileName);
    }

    /*
     * (non-Javadoc)
     * 
     * @see org.talend.repository.model.IRepositoryService#getProxyRepositoryFactory()
     */
    @Override
    public IProxyRepositoryFactory getProxyRepositoryFactory() {
        return ProxyRepositoryFactory.getInstance();
    }

    @Override
    public IPath getRepositoryPath(IRepositoryNode node) {
        return RepositoryNodeUtilities.getPath((RepositoryNode) node);
    }

    /*
     * (non-Javadoc)
     * 
     * @seeorg.talend.repository.model.IRepositoryService#registerRepositoryChangedListener(org.talend.repository.
     * IRepositoryChangedListener)
     */
    @Override
    public void registerRepositoryChangedListener(IRepositoryChangedListener listener) {
        CoreRepositoryPlugin.getDefault().registerRepositoryChangedListener(listener);
    }

    /*
     * (non-Javadoc)
     * 
     * @see
     * org.talend.repository.model.IRepositoryService#registerRepositoryChangedListenerAsFirst(org.talend.repository
     * .IRepositoryChangedListener)
     */
    @Override
    public void registerRepositoryChangedListenerAsFirst(IRepositoryChangedListener listener) {
        CoreRepositoryPlugin.getDefault().registerRepositoryChangedListenerAsFirst(listener);
    }

    /*
     * (non-Javadoc)
     * 
     * @seeorg.talend.repository.model.IRepositoryService#removeRepositoryChangedListener(org.talend.repository.
     * IRepositoryChangedListener)
     */
    @Override
    public void removeRepositoryChangedListener(IRepositoryChangedListener listener) {
        CoreRepositoryPlugin.getDefault().removeRepositoryChangedListener(listener);
    }

    /*
     * (non-Javadoc)
     * 
     * @see
     * org.talend.repository.model.IRepositoryService#repositoryChanged(org.talend.repository.RepositoryElementDelta)
     */
    @Override
    public void repositoryChanged(IRepositoryElementDelta delta) {
        CoreRepositoryPlugin.getDefault().repositoryChanged(delta);
    }

    // This method is used for the Action in RepositoryView to synchronize the sqlBuilder.
    // see DataBaseWizard, DatabaseTableWizard, AContextualAction
    @Override
    public void notifySQLBuilder(List<IRepositoryViewObject> list) {
        IRepositoryChangedListener listener = (IRepositoryChangedListener) RepositoryManagerHelper.getDIRepositoryView(false);
        if (listener != null) {
            removeRepositoryChangedListener(listener);
        }
        for (IRepositoryViewObject element : list) {
            repositoryChanged(new RepositoryElementDelta(element));
        }
        if (listener != null) {
            registerRepositoryChangedListenerAsFirst(listener);
        }
    }

    /*
     * (non-Javadoc)
     * 
     * @see org.talend.repository.model.IRepositoryService#validateColumnName(java.lang.String, int)
     */
    @Override
    public String validateColumnName(String columnName, int index) {
        return ColumnNameValidator.validateColumnNameFormat(columnName, index);
    }

    /*
     * (non-Javadoc)
     * 
     * @see org.talend.repository.model.IRepositoryService#openLoginDialog()
     */
    @Override
    public void openLoginDialog() {
        if (isloginDialogDisabled()) {
            return;
        }

        if (CorePlugin.getContext().getProperty(Context.REPOSITORY_CONTEXT_KEY) != null) {
            return;
        }

        Shell shell = PlatformUI.getWorkbench().getActiveWorkbenchWindow().getShell();
        boolean logged = false;
        LoginDialog loginDialog = new LoginDialog(shell);
        // PlatformUI.getWorkbench().getActiveWorkbenchWindow().getActivePage().closeAllEditors(true);
        logged = loginDialog.open() == LoginDialog.OK;
        if (logged) {

            // addCommand();
            new DisableLanguageActions().earlyStartup();

            new BindingActions().bind();

            IMigrationToolService toolService = CorePlugin.getDefault().getMigrationToolService();
            toolService.executeMigration(SwitchProjectAction.PLUGIN_MODEL);

            IRunProcessService runService = CorePlugin.getDefault().getRunProcessService();
            runService.deleteAllJobs(SwitchProjectAction.PLUGIN_MODEL);

            CorePlugin.getDefault().getCodeGeneratorService().initializeTemplates();
            CorePlugin.getDefault().getDesignerCoreService()
                    .synchronizeDesignerUI(new PropertyChangeEvent(this, IComponentConstants.NORMAL, null, null));
        }

    }

    /*
     * (non-Javadoc)
     * 
     * @see org.talend.repository.model.IRepositoryService#openLoginDialog(org.eclipse.swt.widgets.Shell, boolean)
     */
    @Override
    public boolean openLoginDialog(Shell shell) {
        if (isloginDialogDisabled()) {
            return true;
        }
        LoginDialog loginDialog = new LoginDialog(shell);
        boolean logged = loginDialog.open() == LoginDialog.OK;
        return logged;

    }

    private boolean isloginDialogDisabled() {
        boolean reload = Boolean.parseBoolean(System.getProperty("talend.project.reload")); //$NON-NLS-1$
        PreferenceManipulator preferenceManipulator = new PreferenceManipulator();
        ConnectionBean lastBean = null;
        if (reload) {
            final ConnectionUserPerReader instance = ConnectionUserPerReader.getInstance();
            instance.forceReadConnections();
            final String lastConncetion = ConnectionUserPerReader.getInstance().readLastConncetion();
            for (ConnectionBean bean : instance.readConnections()) {
                if (bean.getName().equals(lastConncetion)) {
                    lastBean = bean;
                    break;
                }
            }
        }

        if (ArrayUtils.contains(Platform.getApplicationArgs(), EclipseCommandLine.TALEND_DISABLE_LOGINDIALOG_COMMAND)) {
            boolean deleteProjectIfExist = ArrayUtils.contains(Platform.getApplicationArgs(), "--deleteProjectIfExist"); //$NON-NLS-1$
            IBrandingService brandingService = (IBrandingService) GlobalServiceRegister.getDefault().getService(
                    IBrandingService.class);
            brandingService.getBrandingConfiguration().setUseProductRegistration(false);
            ProxyRepositoryFactory repositoryFactory = ProxyRepositoryFactory.getInstance();

            String projectName = getAppArgValue("-project", "AUTO_LOGIN_PROJECT"); //$NON-NLS-1$ //$NON-NLS-2$
            String language = getAppArgValue("-language", ECodeLanguage.JAVA.getName()); //$NON-NLS-1$
            String login = getAppArgValue("-login", "auto@login.com"); //$NON-NLS-1$ //$NON-NLS-2$
            String password = getAppArgValue("-loginPass", ""); //$NON-NLS-1$ //$NON-NLS-2$
            String tacURL = getAppArgValue("-tacURL", null); //$NON-NLS-1$
            // if tacURL is null, the branch will be no useful.
            String branch = getAppArgValue("-branch", null); //$NON-NLS-1$
            // if tacURL is not null, will be remote
            final boolean isRemote = tacURL != null;

            if (reload && lastBean != null) {
                final String lastProject = preferenceManipulator.getLastProject();
                if (lastProject != null) {
                    projectName = lastProject;
                }
                final String lastSVNBranch = preferenceManipulator.getLastSVNBranch();
                if (lastSVNBranch != null) {
                    branch = lastSVNBranch;
                }
                final String lastUser = lastBean.getUser();
                if (lastUser != null) {
                    login = lastUser;
                }
                final String lastPass = lastBean.getPassword();
                if (lastPass != null) {
                    password = lastPass;
                }

            }

            User userInfo = PropertiesFactoryImpl.eINSTANCE.createUser();
            userInfo.setLogin(login);
            try {
                userInfo.setPassword(PasswordHelper.encryptPasswd(password));
            } catch (NoSuchAlgorithmException e) {
                ExceptionHandler.process(e);
            }

            try {
                ConnectionBean bean = null;

                if (reload && lastBean != null) {// reload
                    bean = lastBean;
                } else {
                    if (tacURL != null && isRemote) { // remote
                        bean = ConnectionBean.getDefaultRemoteConnectionBean();
                        bean.setUser(login);
                        bean.setPassword(password);
                        bean.getDynamicFields().put(RepositoryConstants.REPOSITORY_URL, tacURL);
                    } else {
                        bean = ConnectionBean.getDefaultConnectionBean();
                    }
                }

                Context ctx = CorePlugin.getContext();
                RepositoryContext repositoryContext = new RepositoryContext();
                ctx.putProperty(Context.REPOSITORY_CONTEXT_KEY, repositoryContext);

                repositoryContext.setUser(userInfo);
                repositoryContext.setClearPassword(password);
                repositoryContext.setFields(bean.getDynamicFields());

                repositoryFactory.setRepositoryFactoryFromProvider(RepositoryFactoryProvider.getRepositoriyById(bean
                        .getRepositoryId()));
                Project project = null;
                for (Project p : repositoryFactory.readProject()) {
                    if (p.getLabel().equals(projectName) || p.getTechnicalLabel().equals(projectName)) {
                        project = p;
                        break;
                    }
                }
                if (project != null && branch != null) {
                    ProjectManager.getInstance().setMainProjectBranch(project, branch);

                }
                if (!reload) {
                    if (deleteProjectIfExist && project != null) {
                        IWorkspace workspace = ResourcesPlugin.getWorkspace();
                        IProject eclipseProject = workspace.getRoot().getProject(project.getTechnicalLabel());
                        if (eclipseProject.exists()) {
                            eclipseProject.delete(true, new NullProgressMonitor());
                        }
                    }
                    if (!isRemote && (project == null || deleteProjectIfExist)) {
                        Project projectInfor = ProjectHelper.createProject(projectName, "", //$NON-NLS-1$
                                language, userInfo);
                        project = repositoryFactory.createProject(projectInfor);
                    }
                } else {
                    if (project != null && !project.getEmfProject().isLocal() && repositoryFactory.isLocalConnectionProvider()) {
                        List<IRepositoryFactory> rfList = RepositoryFactoryProvider.getAvailableRepositories();
                        IRepositoryFactory remoteFactory = null;
                        for (IRepositoryFactory rf : rfList) {
                            if (!rf.isLocalConnectionProvider()) {
                                remoteFactory = rf;
                                break;
                            }
                        }
                        if (remoteFactory != null) {
                            repositoryFactory.setRepositoryFactoryFromProvider(remoteFactory);
                            repositoryFactory.getRepositoryContext().setOffline(true);
                        }
                    }

                }
                if (project == null) {
                    throw new LoginException(Messages.getString("RepositoryService.projectNotFound", projectName)); //$NON-NLS-1$
                }
                repositoryContext.setProject(project);

                repositoryFactory.logOnProject(project, new NullProgressMonitor());
            } catch (final PersistenceException e) {
                if (e instanceof OperationCancelException) {
                    Display.getDefault().syncExec(new Runnable() {

                        @Override
                        public void run() {
                            MessageDialog.openError(Display.getDefault().getActiveShell(),
                                    Messages.getString("LoginDialog.logonCanceled"), e.getLocalizedMessage());
                        }

                    });
                } else {
                    MessageBoxExceptionHandler.process(e, new Shell());
                }
                repositoryFactory.logOffProject();
                return false;
            } catch (LoginException e) {
                MessageBoxExceptionHandler.process(e, new Shell());
                repositoryFactory.logOffProject();
                return false;
            } catch (BusinessException e) {
                MessageBoxExceptionHandler.process(e, new Shell());
                repositoryFactory.logOffProject();
                return false;
            } catch (CoreException e) {
                MessageBoxExceptionHandler.process(e, new Shell());
                repositoryFactory.logOffProject();
                return false;
            }

            return true;
        }
        return false;
    }

    private String getAppArgValue(String arg, String defaultValue) {
        String value = defaultValue;
        int index = ArrayUtils.indexOf(Platform.getApplicationArgs(), arg);
        if (index > 0) {
            if (index + 1 < Platform.getApplicationArgs().length) {
                value = Platform.getApplicationArgs()[index + 1];
            }
        }
        return value;
    }

    /*
     * (non-Javadoc)
     * 
     * @see org.talend.repository.model.IRepositoryService#initializeForTalendStartupJob()
     */
    @Override
    public void initializeForTalendStartupJob() {
        // do nothing now.

    }

    /*
     * (non-Javadoc)
     * 
     * @see org.talend.repository.model.IRepositoryService#initializeTalend()
     */
    @Override
    public void initializePluginMode() {

        if (CorePlugin.getContext().getProperty(Context.REPOSITORY_CONTEXT_KEY) != null) {
            return;
        }
        openLoginDialog();
    }

    /*
     * (non-Javadoc)
     * 
     * @see org.talend.repository.model.IRepositoryService#isRCPMode()
     */
    @Override
    public boolean isRCPMode() {
        return CoreRepositoryPlugin.getDefault().isRCPMode();
    }

    /*
     * (non-Javadoc)
     * 
     * @see org.talend.repository.model.IRepositoryService#setRCPMode()
     */
    @Override
    public void setRCPMode() {
        CoreRepositoryPlugin.getDefault().setRCPMode();
    }

    @Override
    public DatabaseConnection cloneOriginalValueConnection(DatabaseConnection dbConn) {
        return DBConnectionContextUtils.cloneOriginalValueConnection(dbConn);
    }

    @Override
    public DatabaseConnection cloneOriginalValueConnection(DatabaseConnection dbConn, boolean defaultContext) {
        return DBConnectionContextUtils.cloneOriginalValueConnection(dbConn, defaultContext, null);
    }

    @Override
    public void setMetadataConnectionParameter(DatabaseConnection dbConn, IMetadataConnection metaConn) {
        DBConnectionContextUtils.setMetadataConnectionParameter(dbConn, metaConn);
    }

    @Override
    public DatabaseConnection cloneOriginalValueConnection(DatabaseConnection dbConn, boolean defaultContext,
            String selectedContext) {
        return DBConnectionContextUtils.cloneOriginalValueConnection(dbConn, defaultContext, selectedContext);
    }

    @Override
    public FileConnection cloneOriginalValueConnection(FileConnection fileConn) {
        return CloneConnectionUtils.cloneOriginalValueConnection(fileConn, false);
    }

    @Override
    public IEditorPart openSQLPatternEditor(SQLPatternItem item, boolean readOnly) {
        IEditorPart openSQLPatternEditor = null;
        try {
            openSQLPatternEditor = new EditSqlpatternAction().openSQLPatternEditor(item, readOnly);
        } catch (PartInitException e) {
            ExceptionHandler.process(e);
        } catch (SystemException e) {
            ExceptionHandler.process(e);
        }
        return openSQLPatternEditor;
    }

    /*
     * (non-Javadoc)
     * 
     * @see org.talend.repository.model.IRepositoryService#createSqlpattern()
     */
    @Override
    public void createSqlpattern(String path, boolean isFromSqlPatternComposite) {
        new CreateSqlpatternAction(path, isFromSqlPatternComposite).run();
    }

    /*
     * (non-Javadoc)
     * 
     * @see org.talend.repository.model.IRepositoryService#addRepositoryViewListener(org.eclipse.ui.ISelectionListener)
     */
    @Override
    public void addRepositoryTreeViewListener(ISelectionChangedListener listener) {
        IRepositoryView repositoryView = RepositoryManagerHelper.getRepositoryView();
        if (repositoryView != null) {
            StructuredViewer treeViewer = repositoryView.getViewer();
            if (treeViewer != null) {
                treeViewer.addSelectionChangedListener(listener);
            } else {
                // RepositoryView.addPreparedListeners(listener);
            }
        }
    }

    /*
     * (non-Javadoc)
     * 
     * @seeorg.talend.repository.model.IRepositoryService#removeRepositoryTreeViewListener(org.eclipse.jface.viewers.
     * ISelectionChangedListener)
     */
    @Override
    public void removeRepositoryTreeViewListener(ISelectionChangedListener listener) {
        IRepositoryView repositoryView = RepositoryManagerHelper.getRepositoryView();
        if (repositoryView != null) {
            StructuredViewer treeViewer = repositoryView.getViewer();
            if (treeViewer != null) {
                treeViewer.removeSelectionChangedListener(listener);
            }
        }
    }

    @Override
    public IPreferenceStore getRepositoryPreferenceStore() {
        return RepositoryPlugin.getDefault().getPreferenceStore();
    }

    @Override
    public RepositoryNode getRepositoryNode(String id, boolean expanded) {
        return RepositoryNodeUtilities.getRepositoryNode(id, expanded);
    }

    /*
     * (non-Javadoc)
     * 
     * @seeorg.talend.repository.model.IRepositoryService#openRepositoryReviewDialog(org.talend.core.model.repository.
     * ERepositoryObjectType, java.lang.String)
     */
    @Override
    public ContextItem openRepositoryReviewDialog(ERepositoryObjectType type, String repositoryType,
            List<IContextParameter> params, IContextManager contextManager) {
        ContextRepositoryReviewDialog dialog = new ContextRepositoryReviewDialog(new Shell(), type, params, contextManager);
        if (dialog.open() == Window.OK) {
            return dialog.getItem();
        }
        return null;
    }

    /**
     * wzhang Comment method "getRootRepositoryNode".
     * 
     * @param type
     * @return
     */
    @Override
    public RepositoryNode getRootRepositoryNode(ERepositoryObjectType type) {
        IRepositoryView view = RepositoryManagerHelper.getRepositoryView();
        if (view != null) {
            ProjectRepositoryNode root = (ProjectRepositoryNode) view.getRoot();
            return root.getRootRepositoryNode(type);
        }
        return null;
    }

    @Override
    public void setInternalNodeHTMLMap(INode node, Map<String, Object> internalNodeHTMLMap) {
        IElementParameter propertyParam = null;
        IElementParameter functionParam = null;
        for (IElementParameter param : node.getElementParameters()) {

            if ("PROPERTY".equals(param.getName())) { //$NON-NLS-1$
                propertyParam = param.getChildParameters().get("REPOSITORY_PROPERTY_TYPE"); //$NON-NLS-1$
            }
            if ("SAP_FUNCTION".equals(param.getName())) { //$NON-NLS-1$
                functionParam = param;
            }
        }
        if (propertyParam != null && functionParam != null) {
            try {
                IRepositoryViewObject lastVersion = ProxyRepositoryFactory.getInstance().getLastVersion(
                        (String) propertyParam.getValue());
                if (lastVersion != null) {

                    Item item = lastVersion.getProperty().getItem();
                    if (item instanceof SAPConnectionItem) {
                        SAPConnectionItem sapItem = (SAPConnectionItem) item;
                        SAPConnection connection = (SAPConnection) sapItem.getConnection();
                        connection.getFuntions();
                        for (Object obj : connection.getFuntions()) {
                            if (obj instanceof SAPFunctionUnit) {
                                SAPFunctionUnit function = (SAPFunctionUnit) obj;
                                String functionName = (String) functionParam.getValue();
                                if (function.getName().equals(functionName.substring(1, functionName.length() - 1))) {
                                    String document = ModelElementHelper.getFirstDocument(function).getReference();
                                    if (document != null && !"".equals(document)) { //$NON-NLS-1$

                                        internalNodeHTMLMap.put(node.getUniqueName(),
                                                document.substring(document.indexOf("<font"), document.indexOf("</body>"))); //$NON-NLS-1$ //$NON-NLS-2$
                                    }
                                }

                            }
                        }

                    }
                }

            } catch (PersistenceException e) {
                ExceptionHandler.process(e);
            }
        }

    }

    @Override
    public IDialogSettings getDialogSettings() {
        return RepositoryPlugin.getDefault().getDialogSettings();
    }

    @Override
    public Set<MetadataTable> getTablesFromSpecifiedDataPackage(DatabaseConnection dbconn) {
        return ProjectNodeHelper.getTablesFromSpecifiedDataPackage(dbconn);
    }

    @Override
    public Class getClassForSalesforceModule() {
        return SalesforceModuleRepositoryObject.class;
    }

    @Override
    public AContextualAction getCreateRoutineAction(IRepositoryView repositoryView) {
        CreateRoutineAction createRoutineAction = new CreateRoutineAction(true);
        createRoutineAction.setWorkbenchPart(repositoryView);
        return createRoutineAction;
    }

    @Override
    public String getRulesProviderPath(RulesItem currentRepositoryItem) {
        IRulesProviderService rulesService = null;
        if (PluginChecker.isRulesPluginLoaded()) {
            rulesService = (IRulesProviderService) GlobalServiceRegister.getDefault().getService(IRulesProviderService.class);
            try {
                rulesService.syncRule(currentRepositoryItem);
                String path = rulesService.getRuleFile(currentRepositoryItem, FileConstants.XLS_FILE_SUFFIX).getLocation()
                        .toOSString();
                return path;
            } catch (SystemException e) {
<<<<<<< HEAD
                // added by SeB, log it at least butthe devlopper should have a look at this
                log.error("failed to get the Rules provider path", e); //$NON-NLS-1$
=======
                // no thing to do
>>>>>>> d5419ad6
            }
        }
        return ""; //$NON-NLS-1$
    }

    @Override
    public boolean openReadOnlyDialog(Shell shell) {
        String branchSelection = ProjectManager.getInstance().getMainProjectBranch(
                ProjectManager.getInstance().getCurrentProject());
        if (branchSelection != null) {
            if (branchSelection.startsWith(SVNConstant.NAME_TAGS)) {
                MessageDialog.openInformation(shell, Messages.getString("RepositoryService.projectReadonlyTitle"), //$NON-NLS-1$
                        Messages.getString("RepositoryService.projectReadonly")); //$NON-NLS-1$
            }
        }
        return true;
    }

    /*
     * (non-Javadoc)
     * 
     * @see org.talend.repository.model.IRepositoryService#exportPigudf(org.talend.designer.runprocess.IProcessor,
     * org.talend.core.model.properties.Property, int, int)
     */
    @Override
    public String exportPigudf(IProcessor processor, Property property, boolean isExport) throws ProcessorException {
        // build java project
        try {
            CorePlugin.getDefault().getRunProcessService().getJavaProject().getProject()
                    .build(IncrementalProjectBuilder.AUTO_BUILD, null);
        } catch (CoreException e) {
            throw new ProcessorException(e);
        }

        Map<ExportChoice, Object> exportChoiceMap = new EnumMap<ExportChoice, Object>(ExportChoice.class);
        exportChoiceMap.put(ExportChoice.needPigudf, true);
        ProcessItem processItem = (ProcessItem) property.getItem();
        ExportFileResource fileResource = new ExportFileResource(processItem, property.getLabel());
        ExportFileResource[] exportFileResources = new ExportFileResource[] { fileResource };

        IContext context = processor.getContext();
        String contextName = "Default";//$NON-NLS-1$
        if (context != null) {
            contextName = context.getName();
        }
        JobScriptsManager jobScriptsManager = JobScriptsManagerFactory.createManagerInstance(exportChoiceMap, contextName,
                JobScriptsManager.ALL_ENVIRONMENTS, -1, -1, JobExportType.POJO);
        URL url = jobScriptsManager.getExportPigudfResources(exportFileResources);

        if (url == null) {
            return null;
        }
        File file = new File(url.getFile());
        // String librariesPath = LibrariesManagerUtils.getLibrariesPath(ECodeLanguage.JAVA) + "/";
        String librariesPath = processor.getCodeProject().getLocation() + "/lib/"; //$NON-NLS-1$
        String targetFileName = JobJavaScriptsManager.USERPIGUDF_JAR;
        if (!isExport) {
            targetFileName = property.getLabel() + '_' + property.getVersion() + '_' + JobJavaScriptsManager.USERPIGUDF_JAR;
        }
        File target = new File(librariesPath + targetFileName);
        try {
            FilesUtils.copyFile(file, target);
        } catch (IOException e) {
            throw new ProcessorException(e.getMessage());
        }
        return targetFileName;

    }

    @Override
    public RepositoryNode getRepNodeFromRepReviewDialog(Shell parentShell, ERepositoryObjectType type, String repositoryType) {
        RepositoryReviewDialog dialog = new RepositoryReviewDialog(parentShell, type, repositoryType);
        if (dialog.open() == Window.OK) {
            return dialog.getResult();
        }

        return null;
    }

}<|MERGE_RESOLUTION|>--- conflicted
+++ resolved
@@ -101,7 +101,6 @@
 import org.talend.core.service.IRulesProviderService;
 import org.talend.core.ui.DisableLanguageActions;
 import org.talend.core.ui.branding.IBrandingService;
-import org.talend.core.ui.perspective.RestoreAllRegisteredPerspectivesProvider;
 import org.talend.cwm.helper.ModelElementHelper;
 import org.talend.designer.runprocess.IProcessor;
 import org.talend.designer.runprocess.IRunProcessService;
@@ -146,7 +145,7 @@
 
 public class RepositoryService implements IRepositoryService, IRepositoryContextService {
 
-    private static Logger log = Logger.getLogger(RestoreAllRegisteredPerspectivesProvider.class);
+    private static Logger log = Logger.getLogger(RepositoryService.class);
 
     /*
      * (non-Javadoc)
@@ -744,12 +743,8 @@
                         .toOSString();
                 return path;
             } catch (SystemException e) {
-<<<<<<< HEAD
                 // added by SeB, log it at least butthe devlopper should have a look at this
                 log.error("failed to get the Rules provider path", e); //$NON-NLS-1$
-=======
-                // no thing to do
->>>>>>> d5419ad6
             }
         }
         return ""; //$NON-NLS-1$
