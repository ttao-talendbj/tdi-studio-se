--- conflicted
+++ resolved
@@ -1,98 +1,75 @@
-<%@ jet 
-	imports="
-		org.talend.core.model.process.INode 
-		org.talend.core.model.process.ElementParameterParser 
-		org.talend.core.model.metadata.IMetadataTable 
-		org.talend.core.model.process.IConnection
-		org.talend.core.model.process.IConnectionCategory
-		org.talend.designer.codegen.config.CodeGeneratorArgument
-		java.util.List 
-    	java.util.Map		
-	" 
-%>
-	<% 
-    CodeGeneratorArgument codeGenArgument = (CodeGeneratorArgument) argument;
-    INode node = (INode)codeGenArgument.getArgument();
-    String cid = node.getUniqueName();	
-    
-    String url = ElementParameterParser.getValue(node, "__URL__");
-    String username = ElementParameterParser.getValue(node, "__USERNAME__");
-    String password = ElementParameterParser.getValue(node, "__PASSWORD__");
-    
-	List<IMetadataTable> metadatas = node.getMetadataList();
-	List<Map<String, String>> recordColumns = (List<Map<String,String>>)ElementParameterParser.getObjectValue(node, "__RECORD_COLUMN__");
-	if ((metadatas!=null)&&(metadatas.size()>0)) {//1
-	    IMetadataTable metadata = metadatas.get(0);
-	    if (metadata!=null) {//2
-	
-	    	List< ? extends IConnection> conns = node.getIncomingConnections();
-	    	for (IConnection conn : conns) {//3
-	    		if (conn.getLineStyle().hasConnectionCategory(IConnectionCategory.DATA)) {//4
-	    			final boolean isLog4jEnabled = ("true").equals(ElementParameterParser.getValue(node.getProcess(), "__LOG4J_ACTIVATE__"));
-					%>
-					String taskFlag_<%=cid%>="";
-					int nb_line_<%=cid%> = 0;	
-					org.talend.stewardship.TaskGenerator tasks_<%=cid%> = new org.talend.stewardship.TaskGenerator();
-					org.talend.stewardship.Task task_<%=cid%> = null;
-
-            		String url_<%=cid%> = <%=url %>;
-
-					<%
-					String passwordFieldName = "__PASSWORD__";
-					%>
-
-					<%@ include file="@{org.talend.designer.components.localprovider}/components/templates/password.javajet"%>
-<<<<<<< HEAD
-					<%
-					if(isLog4jEnabled){
-					%>	
-						log.info("<%=cid%> - Attempt to get a task load client from: " + url_<%=cid%> + ".");
-					<%
-					}
-					%>
-					org.talend.datastewardship.server.task.creation.TaskLoadClient taskLoadClient_<%=cid%> = new org.talend.datastewardship.server.task.creation.TaskLoadClient(url_<%=cid%>,<%=username%>,decryptedPassword_<%=cid%>);
-					taskLoadClient_<%=cid%>.validate();
-					<%
-					if(isLog4jEnabled){
-					%>	
-						log.info("<%=cid%> - Got successfully.");
-					<%
-					}
-					%>
-=======
-					
-					<% logUtil.debug("\"Initializing task load client from: \"+"+url);%>
-					
-					org.talend.datastewardship.server.task.creation.TaskLoadClient taskLoadClient_<%=cid%> = new org.talend.datastewardship.server.task.creation.TaskLoadClient(url_<%=cid%>,<%=username%>,decryptedPassword_<%=cid%>);
-					taskLoadClient_<%=cid%>.validate();										
-					
->>>>>>> cb39b0bb
-					org.talend.stewardship.Record record_<%=cid%> = null;
-					boolean targetRecordExisted_<%=cid%> = false;
-					<%//For TDI-26345
-					if(recordColumns.size()>0){
-						for(Map<String, String> recordColumn:recordColumns){
-					%>
-					    	String recordColumn_<%=recordColumn.get("CONTENT")%>_<%=cid%> = null;
-					    	String recordColumn_<%=recordColumn.get("CONTENT")%>_Value_<%=cid%> = null;
-					    	String recordColumn_<%=recordColumn.get("CONTENT")%>_Type_<%=cid%> = null;
-					    	String recordColumn_<%=recordColumn.get("CONTENT")%>_Key_<%=cid%> = null;
-					<%
-						}
-					}
-					if (isLog4jEnabled) {
-					%>
-<<<<<<< HEAD
-						log.info("<%=cid%> - Start to upload task records to server.");
-=======
-					
-					<% logUtil.debug("\"Start uploading tasks.\"");%>
-					
->>>>>>> cb39b0bb
-					<%
-					}
-				}
-			}
-		}	
-	}
+<%@ jet 
+	imports="
+		org.talend.core.model.process.INode 
+		org.talend.core.model.process.ElementParameterParser 
+		org.talend.core.model.metadata.IMetadataTable 
+		org.talend.core.model.process.IConnection
+		org.talend.core.model.process.IConnectionCategory
+		org.talend.designer.codegen.config.CodeGeneratorArgument
+		java.util.List 
+    	java.util.Map		
+	" 
+%>
+<%@ include file="@{org.talend.designer.components.localprovider}/components/templates/Log4j/LogUtil.javajet"%>
+	<% 
+    CodeGeneratorArgument codeGenArgument = (CodeGeneratorArgument) argument;
+    INode node = (INode)codeGenArgument.getArgument();
+    LogUtil logUtil = new LogUtil(node);
+    String cid = node.getUniqueName();	
+    
+    String url = ElementParameterParser.getValue(node, "__URL__");
+    String username = ElementParameterParser.getValue(node, "__USERNAME__");
+    String password = ElementParameterParser.getValue(node, "__PASSWORD__");
+    
+	List<IMetadataTable> metadatas = node.getMetadataList();
+	List<Map<String, String>> recordColumns = (List<Map<String,String>>)ElementParameterParser.getObjectValue(node, "__RECORD_COLUMN__");
+	if ((metadatas!=null)&&(metadatas.size()>0)) {//1
+	    IMetadataTable metadata = metadatas.get(0);
+	    if (metadata!=null) {//2
+	
+	    	List< ? extends IConnection> conns = node.getIncomingConnections();
+	    	for (IConnection conn : conns) {//3
+	    		if (conn.getLineStyle().hasConnectionCategory(IConnectionCategory.DATA)) {//4
+	    			final boolean isLog4jEnabled = ("true").equals(ElementParameterParser.getValue(node.getProcess(), "__LOG4J_ACTIVATE__"));
+					%>
+					String taskFlag_<%=cid%>="";
+					int nb_line_<%=cid%> = 0;	
+					org.talend.stewardship.TaskGenerator tasks_<%=cid%> = new org.talend.stewardship.TaskGenerator();
+					org.talend.stewardship.Task task_<%=cid%> = null;
+
+            		String url_<%=cid%> = <%=url %>;
+
+					<%
+					String passwordFieldName = "__PASSWORD__";
+					%>
+
+					<%@ include file="@{org.talend.designer.components.localprovider}/components/templates/password.javajet"%>
+					
+					<% logUtil.debug("\"Initializing task load client from: \"+"+url);%>
+					
+					org.talend.datastewardship.server.task.creation.TaskLoadClient taskLoadClient_<%=cid%> = new org.talend.datastewardship.server.task.creation.TaskLoadClient(url_<%=cid%>,<%=username%>,decryptedPassword_<%=cid%>);
+					taskLoadClient_<%=cid%>.validate();										
+					
+					org.talend.stewardship.Record record_<%=cid%> = null;
+					boolean targetRecordExisted_<%=cid%> = false;
+					<%//For TDI-26345
+					if(recordColumns.size()>0){
+						for(Map<String, String> recordColumn:recordColumns){
+					%>
+					    	String recordColumn_<%=recordColumn.get("CONTENT")%>_<%=cid%> = null;
+					    	String recordColumn_<%=recordColumn.get("CONTENT")%>_Value_<%=cid%> = null;
+					    	String recordColumn_<%=recordColumn.get("CONTENT")%>_Type_<%=cid%> = null;
+					    	String recordColumn_<%=recordColumn.get("CONTENT")%>_Key_<%=cid%> = null;
+					<%
+						}
+					}
+					%>
+					
+					<% logUtil.debug("\"Start uploading tasks.\"");%>
+					
+					<%
+				}
+			}
+		}	
+	}
 	%>