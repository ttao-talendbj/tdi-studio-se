<%@ jet 
imports="
    	org.talend.core.model.process.INode 
    	org.talend.core.model.process.ElementParameterParser 
		org.talend.core.model.metadata.IMetadataTable 
		org.talend.designer.codegen.config.CodeGeneratorArgument
		org.talend.core.model.process.IConnection
		org.talend.core.model.process.IConnectionCategory
		java.util.List
		java.util.Map
		"
%>
<%
CodeGeneratorArgument codeGenArgument = (CodeGeneratorArgument) argument;
INode node = (INode)codeGenArgument.getArgument();
String cid = node.getUniqueName();

boolean isDropItem = ("true").equals(ElementParameterParser.getValue(node,"__USE_DROP_ITEM__"));
String partPath = ElementParameterParser.getValue(node,"__PART_PATH__");

boolean dieOnError = ("true").equals(ElementParameterParser.getValue(node,"__DIE_ON_ERROR__"));

String dataModel = ElementParameterParser.getValue(node, "__CONCEPT__");
List<Map<String,String>> keyValues = (List<Map<String,String>>)ElementParameterParser.getObjectValue(node, "__KEYS__");

boolean useMultConditions = ("true").equals(ElementParameterParser.getValue(node, "__USE_ITEMS__"));
List<Map<String, String>> operations = (List<Map<String,String>>)ElementParameterParser.getObjectValue(node, "__OPERATIONS__");
String spellThrehold = ElementParameterParser.getValue(node, "__SPELLTHREHOLD__");

boolean isStaging = "STAGING".equalsIgnoreCase(ElementParameterParser.getValue(node, "__CONTAINER_TYPE__"));
boolean withReport = ("true").equals(ElementParameterParser.getValue(node,"__WITHREPORT__"));
String sourceName = ElementParameterParser.getValue(node,"__SOURCE__");
String needCheck = ElementParameterParser.getValue(node,"__ISINVOKE__");

if(spellThrehold==null || ("").equals(spellThrehold)){
	spellThrehold = "0";
} 
List<IMetadataTable> metadatas = node.getMetadataList();
if ((metadatas!=null)&&(metadatas.size()>0)) {//1
    IMetadataTable metadata = metadatas.get(0);
    if (metadata!=null) {//2

    	List< ? extends IConnection> conns = node.getIncomingConnections();
    	for (IConnection conn : conns) {//3
    		if (conn.getLineStyle().hasConnectionCategory(IConnectionCategory.DATA)) {//4
    			if(!useMultConditions){//5
%>
List<String> wsIds_<%=cid %> = new java.util.ArrayList<String>();
{
<%
			    for(int i=0;i<keyValues.size();i++){
			    	String columnName=keyValues.get(i).get("KEY");
%>
    wsIds_<%=cid %>.add(<%=conn.getName()%>.<%=columnName %>);
<%
}
%>};
org.talend.mdm.webservice.WSItemPK wsPK_<%=cid %> = new org.talend.mdm.webservice.WSItemPK(<%=dataModel %>, wsIds_<%=cid %>, dataCluster_<%=cid %>);
///////////////////////	

try{
	<%
	if(isDropItem){
	%>
		org.talend.mdm.webservice.WSDropItem item_<%=cid %> = new org.talend.mdm.webservice.WSDropItem();
		item_<%=cid %>.setPartPath(<%=partPath %>);
	<%
	}else{
	%>
		org.talend.mdm.webservice.WSDeleteItem item_<%=cid %> = new org.talend.mdm.webservice.WSDeleteItem();
	<%
	}
	%>
	item_<%=cid %>.setWsItemPK(wsPK_<%=cid %>);
	item_<%=cid %>.setOverride(false);
	<%
	if (!isStaging && withReport) {
	%>
		item_<%=cid %>.setWithReport(true);
		item_<%=cid %>.setSource(<%=sourceName%>);
		item_<%=cid %>.setInvokeBeforeDeleting(<%=needCheck%>);
	<%
	}
	if(isDropItem){
	%>
		
		service_<%=cid %> .dropItem(item_<%=cid %>);
	<%
	}else{
	%>
		service_<%=cid %> .deleteItem(item_<%=cid %>);
    <%
    }
    %>
}catch(java.lang.Exception e){
<%
if(dieOnError){
%>
	throw(e);
<%
}else{
%>
	System.err.println(e.getMessage());
<%
}
%>
}
nb_line_<%=cid %>++; 

///////////////////////    			
<%
				}
    		}//4
    	}//3
    }//2
}//1
%>
<%
	if(useMultConditions){
%>
	org.talend.mdm.webservice.WSWhereCondition wc_<%=cid %> = null;
	java.util.List<org.talend.mdm.webservice.WSWhereItem> conditions_<%=cid %> = new java.util.ArrayList<org.talend.mdm.webservice.WSWhereItem>();
<%
		boolean isOnlyOrPredicate=true;
		for(int i=0; i < operations.size(); i++){
			Map<String, String> map= operations.get(i);
			String xpath=map.get("XPATH");
			String operator=map.get("FUNCTION");
			String value = map.get("VALUE");
			String predicate = map.get("PREDICATE");
			if((i < operations.size()-1) && (!"OR".equals(predicate))){
				isOnlyOrPredicate = false;
			}
%>
	       wc_<%=cid %> =new org.talend.mdm.webservice.WSWhereCondition(<%=xpath %>,org.talend.mdm.webservice.WSWhereOperator.<%=operator %>, <%="EMPTY_NULL".equals(operator)? null:value %>, false, org.talend.mdm.webservice.WSStringPredicate.<%=predicate %>);
	       org.talend.mdm.webservice.WSWhereItem wsItem_<%=i %>_<%=cid %>=new org.talend.mdm.webservice.WSWhereItem(null,wc_<%=cid %>,null);
	       conditions_<%=cid %>.add(wsItem_<%=i %>_<%=cid %>);
<%
		}//for
%>
	    org.talend.mdm.webservice.WSWhereItem wsItem_<%=cid %> = null;
	    if(conditions_<%=cid %>.size() > 0){
<%
		   if(!isOnlyOrPredicate){
%>  
           org.talend.mdm.webservice.WSWhereAnd whereAnd_<%=cid %> = new org.talend.mdm.webservice.WSWhereAnd(conditions_<%=cid %>); 
		   wsItem_<%=cid %> =new org.talend.mdm.webservice.WSWhereItem(whereAnd_<%=cid %>,null,null);
<%
		}else{
%>
            org.talend.mdm.webservice.WSWhereOr whereOr_<%=cid %> = new org.talend.mdm.webservice.WSWhereOr(conditions_<%=cid %>); 
		    wsItem_<%=cid %> =new org.talend.mdm.webservice.WSWhereItem(null,null,whereOr_<%=cid %>);
<%
		}
%>
	   }
	
	try{
		org.talend.mdm.webservice.WSDeleteItems items_<%=cid %> = new org.talend.mdm.webservice.WSDeleteItems(<%=dataModel %>, false, <%=spellThrehold%>, dataCluster_<%=cid %>, wsItem_<%=cid %>);
		service_<%=cid %>.deleteItems(items_<%=cid %>);
<<<<<<< HEAD
	}catch(java.lang.Exception e_<%=cid%>){
<%
		if(dieOnError){
%>
		throw(e_<%=cid%>);
=======
		<% logUtil.info("\"Delete items Successfully.\"");%>
	}catch(java.lang.Exception e){
<%
		if(dieOnError){
%>
		<% logUtil.error("\"Die on error:\"+e.getMessage()");%>
		throw(e);
>>>>>>> e70a81c1
<%
		}else{
%>
		System.err.println(e.getMessage());
<%
		}
%>
	}
<%
	}
%><|MERGE_RESOLUTION|>--- conflicted
+++ resolved
@@ -10,40 +10,42 @@
 		java.util.Map
 		"
 %>
+<%@ include file="@{org.talend.designer.components.localprovider}/components/templates/Log4j/LogUtil.javajet"%>
 <%
-CodeGeneratorArgument codeGenArgument = (CodeGeneratorArgument) argument;
-INode node = (INode)codeGenArgument.getArgument();
-String cid = node.getUniqueName();
+    CodeGeneratorArgument codeGenArgument = (CodeGeneratorArgument) argument;
+    INode node = (INode)codeGenArgument.getArgument();
+    LogUtil logUtil = new LogUtil(node);
+    String cid = node.getUniqueName();
+    
+    boolean isDropItem = ("true").equals(ElementParameterParser.getValue(node,"__USE_DROP_ITEM__"));
+    String partPath = ElementParameterParser.getValue(node,"__PART_PATH__");
+    
+    boolean dieOnError = ("true").equals(ElementParameterParser.getValue(node,"__DIE_ON_ERROR__"));
+    
+    String dataModel = ElementParameterParser.getValue(node, "__CONCEPT__");
+    List<Map<String,String>> keyValues = (List<Map<String,String>>)ElementParameterParser.getObjectValue(node, "__KEYS__");
+    
+    boolean useMultConditions = ("true").equals(ElementParameterParser.getValue(node, "__USE_ITEMS__"));
+    List<Map<String, String>> operations = (List<Map<String,String>>)ElementParameterParser.getObjectValue(node, "__OPERATIONS__");
+    String spellThrehold = ElementParameterParser.getValue(node, "__SPELLTHREHOLD__");
+    
+    boolean isStaging = "STAGING".equalsIgnoreCase(ElementParameterParser.getValue(node, "__CONTAINER_TYPE__"));
+    boolean withReport = ("true").equals(ElementParameterParser.getValue(node,"__WITHREPORT__"));
+    String sourceName = ElementParameterParser.getValue(node,"__SOURCE__");
+    String needCheck = ElementParameterParser.getValue(node,"__ISINVOKE__");
 
-boolean isDropItem = ("true").equals(ElementParameterParser.getValue(node,"__USE_DROP_ITEM__"));
-String partPath = ElementParameterParser.getValue(node,"__PART_PATH__");
-
-boolean dieOnError = ("true").equals(ElementParameterParser.getValue(node,"__DIE_ON_ERROR__"));
-
-String dataModel = ElementParameterParser.getValue(node, "__CONCEPT__");
-List<Map<String,String>> keyValues = (List<Map<String,String>>)ElementParameterParser.getObjectValue(node, "__KEYS__");
-
-boolean useMultConditions = ("true").equals(ElementParameterParser.getValue(node, "__USE_ITEMS__"));
-List<Map<String, String>> operations = (List<Map<String,String>>)ElementParameterParser.getObjectValue(node, "__OPERATIONS__");
-String spellThrehold = ElementParameterParser.getValue(node, "__SPELLTHREHOLD__");
-
-boolean isStaging = "STAGING".equalsIgnoreCase(ElementParameterParser.getValue(node, "__CONTAINER_TYPE__"));
-boolean withReport = ("true").equals(ElementParameterParser.getValue(node,"__WITHREPORT__"));
-String sourceName = ElementParameterParser.getValue(node,"__SOURCE__");
-String needCheck = ElementParameterParser.getValue(node,"__ISINVOKE__");
-
-if(spellThrehold==null || ("").equals(spellThrehold)){
-	spellThrehold = "0";
-} 
-List<IMetadataTable> metadatas = node.getMetadataList();
-if ((metadatas!=null)&&(metadatas.size()>0)) {//1
-    IMetadataTable metadata = metadatas.get(0);
-    if (metadata!=null) {//2
-
-    	List< ? extends IConnection> conns = node.getIncomingConnections();
-    	for (IConnection conn : conns) {//3
-    		if (conn.getLineStyle().hasConnectionCategory(IConnectionCategory.DATA)) {//4
-    			if(!useMultConditions){//5
+    if(spellThrehold==null || ("").equals(spellThrehold)){
+    	spellThrehold = "0";
+    } 
+    List<IMetadataTable> metadatas = node.getMetadataList();
+    if ((metadatas!=null)&&(metadatas.size()>0)) {//1
+        IMetadataTable metadata = metadatas.get(0);
+        if (metadata!=null) {//2
+    
+        	List< ? extends IConnection> conns = node.getIncomingConnections();
+        	for (IConnection conn : conns) {//3
+        		if (conn.getLineStyle().hasConnectionCategory(IConnectionCategory.DATA)) {//4
+        			if(!useMultConditions){//5
 %>
 List<String> wsIds_<%=cid %> = new java.util.ArrayList<String>();
 {
@@ -83,12 +85,15 @@
 	}
 	if(isDropItem){
 	%>
-		
+		<% logUtil.info("\"Attempt to drop item: \"", logUtil.var("item"),"\".\"");%>
 		service_<%=cid %> .dropItem(item_<%=cid %>);
+		<% logUtil.info("\"Drop item \"", logUtil.var("item"),"\" successfully.\"");%>
 	<%
 	}else{
 	%>
+		<% logUtil.info("\"Attempt to delete item: \"", logUtil.var("item"),"\".\"");%>
 		service_<%=cid %> .deleteItem(item_<%=cid %>);
+		<% logUtil.info("\"Delete item \"", logUtil.var("item"),"\" successfully.\"");%>
     <%
     }
     %>
@@ -96,6 +101,7 @@
 <%
 if(dieOnError){
 %>
+	<% logUtil.error("\"Die on error:\"+e.getMessage()");%>
 	throw(e);
 <%
 }else{
@@ -118,6 +124,7 @@
 <%
 	if(useMultConditions){
 %>
+	<% logUtil.info("\"Use multi condition to delete.\"");%>
 	org.talend.mdm.webservice.WSWhereCondition wc_<%=cid %> = null;
 	java.util.List<org.talend.mdm.webservice.WSWhereItem> conditions_<%=cid %> = new java.util.ArrayList<org.talend.mdm.webservice.WSWhereItem>();
 <%
@@ -156,15 +163,9 @@
 	   }
 	
 	try{
+		<% logUtil.info("\"Attempt to delete items .\"");%>
 		org.talend.mdm.webservice.WSDeleteItems items_<%=cid %> = new org.talend.mdm.webservice.WSDeleteItems(<%=dataModel %>, false, <%=spellThrehold%>, dataCluster_<%=cid %>, wsItem_<%=cid %>);
 		service_<%=cid %>.deleteItems(items_<%=cid %>);
-<<<<<<< HEAD
-	}catch(java.lang.Exception e_<%=cid%>){
-<%
-		if(dieOnError){
-%>
-		throw(e_<%=cid%>);
-=======
 		<% logUtil.info("\"Delete items Successfully.\"");%>
 	}catch(java.lang.Exception e){
 <%
@@ -172,7 +173,6 @@
 %>
 		<% logUtil.error("\"Die on error:\"+e.getMessage()");%>
 		throw(e);
->>>>>>> e70a81c1
 <%
 		}else{
 %>
@@ -183,4 +183,6 @@
 	}
 <%
 	}
-%>+%>	}catch(java.lang.Exception e){
+		throw(e);
+		System.err.println(e.getMessage());