--- conflicted
+++ resolved
@@ -11,9 +11,11 @@
         java.util.Map
 		"
 %>
+<%@ include file="@{org.talend.designer.components.localprovider}/components/templates/Log4j/LogUtil.javajet"%>
 <%
 CodeGeneratorArgument codeGenArgument = (CodeGeneratorArgument) argument;
 INode node = (INode)codeGenArgument.getArgument();
+LogUtil logUtil = new LogUtil(node);
 String cid = node.getUniqueName();
 boolean isLog4jEnabled = ("true").equals(ElementParameterParser.getValue(node.getProcess(), "__LOG4J_ACTIVATE__"));
 String destination = ElementParameterParser.getValue(node, "__DESTINATION__");
@@ -72,6 +74,9 @@
 				
 				int nb_line_<%=cid %> = 0;
 				<%if(!useExistingConn){%>
+				    
+				    <% logUtil.info("\"Attempt to get a service from: \"", mdmUrl,"\".\"");%>
+
                     String murl = <%=mdmUrl %>;
                     if(murl.endsWith("?wsdl")) {
                         murl = murl.substring(0, murl.length() - 5);
@@ -95,6 +100,7 @@
                     
                     context_<%=cid %>.put(javax.xml.ws.BindingProvider.PASSWORD_PROPERTY, decryptedPassword_<%=cid%>);
                     
+				    <% logUtil.info("\"Got service successfully.\"");%>
 				<%}else{%>
 					org.talend.mdm.webservice.TMDMService service_<%=cid %> = (org.talend.mdm.webservice.TMDMService)globalMap.get("<%=conn%>");
 				<%}%>
@@ -114,10 +120,7 @@
 						String idValue = map.get("IDVALUE");
 					%>
 					ids_<%=cid %>.add(<%=idValue %>);
-<<<<<<< HEAD
-=======
 					<% logUtil.debug("\"To get item :\"+"+idValue);%>
->>>>>>> 4c46245c
 					<%
 					}//for
 					%>
@@ -126,14 +129,19 @@
 					new org.talend.mdm.webservice.WSGetItem(new org.talend.mdm.webservice.WSItemPK(<%=concept %>,ids_<%=cid %>, dataCluster_<%=cid %>));
 					String <%=outgoingConn.getName() %>_xml = "";
 					try {
+					   <% logUtil.info("\"Attempt to get item .\"");%>
+					   
 						org.talend.mdm.webservice.WSItem item_<%=cid %>=service_<%=cid %>.getItem(wsitem_<%=cid %>);
+						
+						<% logUtil.info("\"Get item successfully.\"");%>
 						
 						<%=outgoingConn.getName() %>_xml = item_<%=cid %>.getContent();
 					} catch(java.lang.Exception e) {
 						<%if(dieOnError) {%>
-						throw e;
+						  <% logUtil.error("\"Die on error:\"+e.getMessage()");%>
+						  throw e;
 						<% } else { %>
-						System.err.println(e.getMessage());
+						  System.err.println(e.getMessage());
 						<% } %>			
 					}
 					nb_line_<%=cid %> ++;
@@ -221,16 +229,20 @@
 
 						String[] items_<%=cid%> = {};
 						try {
+						    <% logUtil.info("\"Attempt to get items .\"");%>
 							items_<%=cid%> = service_<%=cid %>.getItems(getitems_<%=cid%>).getStrings().toArray(new String[0]);
+							<% logUtil.info("\"Get items successfully.\"");%>
 							
 							if(totalCount_<%=cid%> < 0){ 
 								totalCount_<%=cid%> = Integer.valueOf(items_<%=cid%>[0].replaceAll("<totalCount>", "").replaceAll("</totalCount>", ""));
+								<% logUtil.debug("\"Get item count:\"+totalCount_"+cid);%>
 							}
 						} catch(java.lang.Exception e) {
 							<%if(dieOnError) {%>
-							throw e;
+							     <% logUtil.error("\"Die on error:\"+e.getMessage()");%>
+							     throw e;
 							<% } else { %>
-							System.err.println(e.getMessage());
+							     System.err.println(e.getMessage());
 							<% } %>
 						}
 						retrievedCount_<%=cid%> += (items_<%=cid%>.length - 1);
