--- conflicted
+++ resolved
@@ -21,10 +21,7 @@
 import org.eclipse.core.runtime.CoreException;
 import org.talend.commons.exception.ExceptionHandler;
 import org.talend.core.CorePlugin;
-<<<<<<< HEAD
-=======
 import org.talend.core.model.process.ProcessUtils;
->>>>>>> 4c46245c
 import org.talend.core.model.properties.Item;
 import org.talend.core.model.properties.ProcessItem;
 import org.talend.core.model.properties.Project;
@@ -162,11 +159,7 @@
         }
         // the running context is only useful, when binaries
         addArg(profileBuffer, isBinaries && isOptionChoosed(ExportChoice.needContext),
-<<<<<<< HEAD
-                TalendMavenConstants.PROFILE_INCLUDE_CONTEXTS);
-=======
                 TalendMavenConstants.PROFILE_INCLUDE_CONTEXTS, ProcessUtils.isHDInsight());
->>>>>>> 4c46245c
 
         // for test
         addArg(profileBuffer, isOptionChoosed(ExportChoice.includeTestSource), TalendMavenConstants.PROFILE_INCLUDE_TEST_SOURCES);
@@ -215,7 +208,16 @@
     protected void addArg(StringBuffer commandBuffer, boolean include, String arg) {
         addArg(commandBuffer, false, include, arg);
     }
-
+    
+    private void addArg(StringBuffer commandBuffer, boolean include, String arg, boolean isHD) {
+        if (isHD) {
+            commandBuffer.append(NEGATION);
+            commandBuffer.append(arg);
+        } else {
+            addArg(commandBuffer, false, include, arg);
+        }
+    }
+    
     @Override
     public IFile getJobTargetFile() {
         if (talendProcessJavaProject == null) {
@@ -234,8 +236,5 @@
         IFile jobFile = targetFolder.getFile(jobZipName);
         return jobFile;
     }
-<<<<<<< HEAD
-=======
     
->>>>>>> 4c46245c
 }