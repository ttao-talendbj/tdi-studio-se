<?xml version="1.0" encoding="UTF-8"?>
<?eclipse version="3.2"?>
<plugin>
   <extension-point id="toolbar_creation" name="toolbar creation action" schema="schema/toolbar_creation.exsd"/>
   <extension-point id="projectsetting_page" name="Project Setting Page" schema="schema/projectsetting_page.exsd"/>
   <extension-point id="repository_menu_provider" name="Repository Menu Provider" schema="schema/repository_menu_provider.exsd"/>
      <extension-point id="after_import_project_action" name="after import project action" schema="schema/after_import_project_action.exsd"/>
      <extension-point id="org.talend.repository.ui.wizards.exportjob.extrachecker" name="Extra Build Job Checker" schema="schema/org.talend.repository.ui.wizards.exportjob.extraBuildChecker.exsd"/>
   <extension
         point="org.eclipse.ui.views">
   <!--
      <view
            category="org.talend.core.root"
            class="org.talend.repository.ui.views.RepositoryView"
            icon="icons/nav_home_003.png"
            id="org.talend.repository.views.repository.deprecated"
            name="Repository [deprecated]"/>
    -->
   </extension>
   <extension
         point="org.talend.core.global_actions">
      <GlobalAction class="org.talend.repository.ui.actions.importexport.ReloadSystemRoutinesAction"/>
   </extension>

   <extension
         id="rep.actions"
         name="Actions"
         point="org.talend.core.repositoryContextualsActions">
      <Action
            class="org.talend.core.repository.ui.actions.CreateFolderAction"
            id="org.talend.repository.actions.createfolder"
            level="20"
            name="Create folder"/>
      <Action
            class="org.talend.core.repository.ui.actions.RenameFolderAction"
            id="org.talend.repository.actions.renamefolder"
            level="20"
            name="Rename folder"/>
      <Action
            class="org.talend.repository.ui.actions.ExpandAllAction"
            id="org.talend.repository.actions.expand"
            level="39"
            name="ExpandAll"/>
      <Action
            class="org.talend.repository.ui.actions.routines.EditRoutineAction"
            id="org.talend.repositorys.actions.editroutine"
            isEditAction="true"
            level="10"
            name="Edit routine"/>
      <Action
            class="org.talend.repository.ui.actions.routines.CreateRoutineAction"
            id="org.talend.repositorys.actions.createroutine"
            level="10"
            name="Create routine"/>
      <Action
            class="org.talend.repository.ui.actions.routines.ReadRoutineAction"
            id="org.talend.repositorys.actions.readroutine"
            isReadAction="true"
            level="12"
            name="Read routine"/>

       <Action
            class="org.talend.repository.ui.actions.sqlpattern.ReadSqlpatternAction"
            id="org.talend.repositorys.actions.readsqlpattern"
            isReadAction="true"
            level="13"
            name="Read SQLPattern"/>

       <Action
            class="org.talend.repository.ui.actions.ExportJobScriptAction"
            id="org.talend.repository.ui.actions.exportjobscript"
            level="99"
            name="Export job scripts"/>
       <Action
             class="org.talend.repository.ui.actions.EditPropertiesAction"
             id="org.talend.repository.actions.editProperties"
             isPropertiesAction="true"
             level="12"
             name="Edit properties"/>
       <Action
             class="org.talend.repository.ui.actions.context.CreateContextAction"
             id="org.talend.repository.createcontext"
             level="10"
             name="Create Context"/>
       <Action
             class="org.talend.repository.ui.actions.context.EditContextAction"
             id="org.talend.repository.editcontext"
             isEditAction="true"
             level="10"
             name="Edit Context"/>
       <Action
             class="org.talend.repository.ui.actions.context.ReadContextAction"
             id="org.talend.repository.readcontext"
             isEditAction="false"
             isReadAction="true"
             level="12"
             name="Read context"/>
       <Action
             class="org.talend.repository.ui.actions.ConfigRoutineLibraryAction"
             id="org.talend.repository.actions.ImportExternalJAR"
             level="97"
             name="Import External JARs"/>

       <Action
             class="org.talend.repository.ui.actions.metadata.CopyToGenericSchemaAction"
             id="org.talend.repository.CopyToGenericSchemaAction"
             level="18"
             name="Metadata/Copy to Generic schema action">
       </Action>

       <Action
             class="org.talend.repository.ui.actions.sqlpattern.CreateSqlpatternAction"
             id="org.talend.repository.ui.actions.sqlpattern.createsqlpatternaction"
             level="13"
             name="Create Sql Pattern">
       </Action>
       <Action
             class="org.talend.repository.ui.actions.sqlpattern.EditSqlpatternAction"
             id="org.talend.repository.ui.actions.sqlpattern.editsqlpatternaction"
             isEditAction="true"
             level="11"
             name="Edit Sql Pattern">
       </Action>
       <Action
             class="org.talend.repository.ui.actions.metadata.DetecteViewImpactAction"
             id="org.talend.repository.actions.DetecteViewImpact"
             level="20"
             name="View Impact">
       </Action>
      <Action
            class="org.talend.repository.ui.actions.importexport.ExportItemAction"
            id="org.talend.repository.localprovider.ui.actions.ExportItemAction"
            isEditAction="false"
            isReadAction="false"
            name="Export Items"/>
   </extension>
   <extension
         point="org.eclipse.ui.views.properties.tabbed.propertyContributor">
      <propertyContributor
            contributorId="org.talend.repository.cnf.view"
            labelProvider="org.talend.repository.ui.properties.PropsTitleLabelProvider">
         <propertyCategory category="main"/>
         <propertyCategory category="version"/>
         <propertyCategory category="logsandstats"/>
      </propertyContributor>
   </extension>
   <extension
         point="org.eclipse.ui.views.properties.tabbed.propertyTabs">
      <propertyTabs contributorId="org.talend.repository.cnf.view">
         <propertyTab
               category="main"
               id="repository.maintab"
               label="%repository.prop.main"/>
         <propertyTab
               afterTab="main"
               category="version"
               id="repository.versiontab"
               label="%repository.prop.version"/>
      </propertyTabs>
   </extension>
   <extension
         point="org.eclipse.ui.views.properties.tabbed.propertySections">
      <propertySections contributorId="org.talend.repository.cnf.view">
         <propertySection
               class="org.talend.repository.ui.properties.DateSection"
               enablesFor="1"
               filter="org.talend.repository.ui.properties.ExcludeFolderSectionFilter"
               id="repository.datesection"
               tab="repository.maintab">
         </propertySection>
         <propertySection
               class="org.talend.repository.ui.properties.DescriptionSection"
               enablesFor="1"
               filter="org.talend.repository.ui.properties.ExcludeFolderSectionFilter"
               id="repository.description"
               tab="repository.maintab">
         </propertySection>
         <propertySection
               class="org.talend.repository.ui.properties.PurposeStatusSection"
               enablesFor="1"
               filter="org.talend.repository.ui.properties.ExcludeFolderSectionFilter"
               id="repository.purposestatussection"
               tab="repository.maintab">
         </propertySection>
         <propertySection
               class="org.talend.repository.ui.properties.VersionAuthorSection"
               enablesFor="1"
               filter="org.talend.repository.ui.properties.ExcludeFolderSectionFilter"
               id="repository.versionauthorsection"
               tab="repository.maintab">
         </propertySection>
         <propertySection
               class="org.talend.repository.ui.properties.NameSection"
               enablesFor="1"
               filter="org.talend.repository.ui.properties.SectionFilter"
               id="repository.namesection"
               tab="repository.maintab">
         </propertySection>
         <propertySection
               class="org.talend.repository.ui.properties.VersionSection"
               enablesFor="1"
               filter="org.talend.repository.ui.properties.SectionFilter"
               id="repository.versionsection"
               tab="repository.versiontab"/>
      </propertySections>
   </extension>
   <extension
         point="org.eclipse.ui.commands">
      <category
            id="talend.repository"
            name="Talend"/>
      <command
            categoryId="talend.repository"
            id="restoreItem"
            name="Restore"/>
      <command
            categoryId="talend.repository"
            id="refresh"
            name="Refresh"/>
   </extension>
   <extension
         point="org.eclipse.ui.bindings">
      <key
            commandId="restoreItem"
            contextId="talend.repository"
            schemeId="org.talend.core.scheme"
            sequence="CTRL+R"/>
      <key
            commandId="refresh"
            contextId="talend.repository"
            schemeId="org.talend.core.scheme"
            sequence="F5"/>
   </extension>
   <extension
         point="org.eclipse.ui.contexts">
      <context
            id="talend.repository"
            name="Repository view"
            parentId="org.eclipse.ui.contexts.window"/>
   </extension>
   <extension
         point="org.talend.core.runtime.service">
      <Service
            serviceId="IRepositoryService"
            class="org.talend.repository.RepositoryService"/>
      <Service
            class="org.talend.repository.RepositoryService"
            serviceId="IRepositoryContextService">
      </Service>
      <Service
            class="org.talend.repository.StatusPreferenceInitService"
            serviceId="IStatusPreferenceInitService">
      </Service>
      <Service
            class="org.talend.repository.MigrationDIMetadataItemService"
            serviceId="IMigrateDIMetadataItemService">
      </Service>
      <Service
            class="org.talend.repository.AutoConvertTypesService"
            serviceId="IAutoConvertTypesService">
      </Service>
   </extension>

   <!--extension
         point="org.eclipse.ui.exportWizards">
      <category
            name="Talend"
            id="org.talend.repository.exportWizards">
      </category>
      <wizard
            name="Job Scripts"
            icon="icons/full/etool16/exportzip_wiz.gif"
            category="org.talend.repository.exportWizards"
            class="org.talend.repository.ui.wizards.exportjob.JobScriptsExportWizard"
            id="org.talend.repository.ui.wizards.JobScriptsExportWizard">
         <description>
            Export job scripts to an archive file on the local file system.
         </description>
         <selection
               class="org.eclipse.core.resources.IResource">
         </selection>
      </wizard>
   </extension-->
   <extension
         id="ReadOnlyUser"
         point="org.eclipse.ui.actionSets">
      <actionSet
            id="org.talend.repository.actionSet"
            label="Action set"
            visible="false">
         <!--action
               class="org.talend.repository.ui.actions.importproject.ImportProjectsAction"
               icon="icons/import_projects_action.gif"
               id="org.talend.repository.action3"
               label="%importProjectsAction.title"
               style="push"
               toolbarPath="Default"
               tooltip="%importProjectsAction.toolTip"/-->
         <action
               class="org.talend.repository.ui.actions.importproject.ExportProjectsAsAction"
               icon="icons/export_projects_action.gif"
               id="org.talend.repository.exportProjects"
               label="%exportProjectsAction.title"
               style="push"
               toolbarPath="Default"
               tooltip="%exportProjectsAction.toolTipText"/>
         <action
               class="org.talend.repository.ui.actions.toolbar.UpdateModificationsAction"
               icon="icons/updateSettings.png"
               id="org.talend.repository.updateModifications"
               label="%updateAllJobs.title"
               style="push"
               toolbarPath="Default"
               tooltip="%updateAllJobs.tooltip">
            <enablement>
               <systemProperty
                     name="ReadOnlyUser"
                     value="false">
               </systemProperty>
            </enablement>
         </action>
         <action
               class="org.talend.repository.ui.actions.toolbar.ProjectSettingsAction"
               icon="icons/projectssettings.png"
               id="org.talend.repository.projectsettings"
               label="%projectsetting.title"
               style="push"
               toolbarPath="Default"
               tooltip="%projectsetting.tootip">
         </action>
         <!--action
               class="org.talend.repository.ui.actions.importproject.DeleteProjectsAsAction"
               icon="icons/delete.gif"
               id="org.talend.repository.deleteProjects"
               label="%deleteProjectsAction.title"
               style="push"
               toolbarPath="Default"
               tooltip="%deleteProjectsAction.toolTip"/-->
      </actionSet>
      <actionSet
            id="org.talend.repository.localprovider.actionSet"
            label="Local Action set"
            visible="false">
         <action
               class="org.talend.repository.items.importexport.ui.actions.ImportItemsAction"
               icon="platform:/plugin/org.talend.common.ui.runtime/icons/import.gif"
               id="org.talend.repository.items.importexport.ui.actions.ImportItemsAction"
               label="%ImportItemAction.title"
               style="push"
               toolbarPath="Default"
               tooltip="%ImportItemAction.tooltip">
            <enablement>
               <systemProperty
                     name="ReadOnlyUser"
                     value="false">
               </systemProperty>
            </enablement>
         </action>
         <action
               class="org.talend.repository.ui.actions.importexport.ExportItemAction"
               icon="platform:/plugin/org.talend.common.ui.runtime/icons/export.gif"
               id="org.talend.repository.localprovider.ui.actions.ExportItemAction"
               label="%ExportItemAction.title"
               style="push"
               toolbarPath="Default"
               tooltip="%ExportItemAction.tooltip"/>
      </actionSet>
      <actionSet
            id="org.talend.repository.demoprojcet.actionSet"
            label="Action set"
            visible="false">
         <action
               class="org.talend.repository.ui.actions.importexport.ImportDemoItemAction"
               icon="icons/import_projects_action.gif"
               id="org.talend.repository.actions.importDemo"
               label="%ImportDemoAction.title"
               style="push"
               toolbarPath="Default"
               tooltip="%ImportDemoAction.tooltip">
            <enablement>
               <systemProperty
                     name="ReadOnlyUser"
                     value="false">
               </systemProperty>
            </enablement>
         </action>
      </actionSet>
   </extension>
   <extension
         point="org.talend.core.migrationTask">
  <projecttask
        beforeLogon="true"
        breaks="5.1.1"
        class="org.talend.repository.model.migration.UpdateExistentMigrationTasksToAdaptNewMigrationSystemMigrationTask"
        description="Update the existent migration tasks of the project to adapt the new migration system."
        id="org.talend.repository.model.migration.UpdateExistentMigrationTasksToAdaptNewMigrationSystemMigrationTask"
        name="UpdateExistentMigrationTasksToAdaptNewMigrationSystemMigrationTask"
        version="5.1.2">
  </projecttask>
      <projecttask
            beforeLogon="true"
            breaks="5.1.1"
            class="org.talend.repository.model.migration.RemoveRoutineFolderTask"
            id="org.talend.repository.localprovider.RemoveRoutineFolderTask"
            name="Remove routine folder"
            version="5.1.2"/>
      <projecttask
            beforeLogon="true"
            breaks="5.4.1"
            class="org.talend.repository.model.migration.RemoveRoutineJarDependencyTask"
            id="org.talend.repository.model.migration.RemoveRoutineJarDependencyTask"
            name="Remove routine dependency on talend jars"
            version="5.4.2"/>
      <projecttask
            beforeLogon="true"
            breaks="6.0.0"
            class="org.talend.repository.model.migration.RemoveRoutineAntlrJarDependencyTask"
            id="org.talend.repository.model.migration.RemoveRoutineAntlrJarDependencyTask"
            name="Remove routine dependency on antlr-3.3 jars"
            version="6.0.1"/>
      <projecttask
            beforeLogon="true"
            breaks="5.1.1"
            class="org.talend.repository.model.migration.ChangeXmiSerialization"
            id="org.talend.repository.localprovider.model.migration.ChangeXmiSerialization"
            name="Change xmi serialization"
            version="5.1.2"/>
      <projecttask
            beforeLogon="false"
            breaks="5.1.1"
            class="org.talend.repository.model.migration.RenametRunProcessMigrationTask"
            id="org.talend.repository.migration.renametRunProcess"
            name="Rename tRunProcess"
            version="5.1.2"/>
      <projecttask
            beforeLogon="false"
            breaks="5.1.1"
            class="org.talend.repository.model.migration.RenametMysqlOutputBulkExecMigrationTask"
            id="org.talend.repository.migration.renametMysqlOutputBulkExec"
            name="Rename tMysqlOutputBulkExec"
            version="5.1.2"/>
      <projecttask
            beforeLogon="false"
            breaks="5.1.1"
            class="org.talend.repository.model.migration.RenametCatcherMigrationTask"
            id="org.talend.repository.migration.renametCatcher"
            name="Rename tCatcher"
            version="5.1.2"/>
      <projecttask
            beforeLogon="false"
            breaks="5.1.1"
            class="org.talend.repository.model.migration.UpgradetUniqRowMigrationTask"
            id="org.talend.repository.migration.upgradetUniqRow"
            name="Upgrade tUniqRow (Perl)"
            version="5.1.2"/>
      <projecttask
            beforeLogon="false"
            breaks="5.1.1"
            class="org.talend.repository.model.migration.RenametDBInputToOracleMigrationTask"
            description="%migrationtask.renametDbInputToOracle.description"
            id="org.talend.repository.migration.renametDbInputToOracle"
            name="%migrationtask.renametDbInputToOracle.title"
            version="5.1.2"/>
      <projecttask
            beforeLogon="false"
            breaks="5.1.1"
            class="org.talend.repository.model.migration.RenametDBInputToMySQLMigrationTask"
            description="%migrationtask.renametDbInputToMySQL.description"
            id="org.talend.repository.migration.renametDbInputToMySQL"
            name="%migrationtask.renametDbInputToMySQL.title"
            version="5.1.2"/>
      <projecttask
            beforeLogon="false"
            breaks="5.1.1"
            class="org.talend.repository.model.migration.RenametDBInputToPostgresqlMigrationTask"
            description="%migrationtask.renametDbInputToPostgresql.description"
            id="org.talend.repository.migration.renametDbInputToPostgresql"
            name="%migrationtask.renametDbInputToPostgresql.title"
            version="5.1.2"/>
      <projecttask
            beforeLogon="false"
            breaks="5.1.1"
            class="org.talend.repository.model.migration.RenametDBInputToMssqlMigrationTask"
            description="%migrationtask.renametDbInputToMssql.description"
            id="org.talend.repository.migration.renametDbInputToMssql"
            name="%migrationtask.renametDbInputToMssql.title"
            version="5.1.2"/>
      <projecttask
            beforeLogon="false"
            breaks="5.1.1"
            class="org.talend.repository.model.migration.MigratetRowGeneratorMigrationTask"
            description="%migrationtask.updatetRowGenerator.description"
            id="org.talend.repository.migration.updatetRowGenerator"
            name="%migrationtask.updatetRowGenerator.title"
            version="5.1.2"/>
      <projecttask
            beforeLogon="false"
            breaks="5.1.1"
            class="org.talend.repository.model.migration.UpgradetWarntDiePriorityMigrationTask"
            description="%migrationtask.upgradetWarntDiePriority.description"
            id="org.talend.repository.migration.upgradetWarntDiePriority"
            name="%migrationtask.upgradetWarntDiePriority.title"
            version="5.1.2"/>
      <projecttask
            beforeLogon="false"
            breaks="5.1.1"
            class="org.talend.repository.model.migration.RenametNormalizeMigrationTask"
            description="%migrationtask.renametFileZipUnzip.desciption"
            id="org.talend.repository.migration.renametFileZipUnzip"
            name="%migrationtask.renametFileZipUnzip.title"
            version="5.1.2"/>
      <projecttask
            beforeLogon="false"
            breaks="5.1.1"
            class="org.talend.repository.model.migration.UpdateDbtypeOfCreateTableTask"
            description="Replace run before and after connection with then run connection."
            id="org.talend.repository.model.migration.changeRunBeforeAfterToThenRunMigrationTask"
            name="Replace run before and after connection"
            version="5.1.2"/>
      <projecttask
            beforeLogon="false"
            breaks="5.1.1"
            class="org.talend.repository.model.migration.RemoveSpaceInJobNameMigrationTask"
            description="Rename jobs if they contain any space character (for migration of version 1.0 or 1.1)"
            id="org.talend.repository.model.migration.RemoveSpaceInJobNameMigrationTask"
            name="Rename jobs with spaces"
            version="5.1.2"/>
      <projecttask
            beforeLogon="false"
            breaks="5.1.1"
            class="org.talend.repository.model.migration.AddProductAndMappingInDBConnectionEMFMigrationTask"
            description="Add two attributes (product and mapping) in DatabaseConnection of Repository"
            id="org.talend.repository.model.migration.AddProductAndMappingInDBConnectionEMFMigrationTask"
            name="Add two attributes in DatabaseConnection"
            version="5.1.2"/>
      <projecttask
            beforeLogon="false"
            breaks="5.1.1"
            class="org.talend.repository.model.migration.RenametFTPToFTPGetMigrationTask"
            description="%migrationtask.renametFTPtoFTP.description"
            id="org.talend.repository.migration.renametFTPToFTP"
            name="Rename tFTP to tFTPGet-Put-Rename-Delete"
            version="5.1.2"/>
      <projecttask
            beforeLogon="false"
            breaks="5.1.1"
            class="org.talend.repository.model.migration.RenametNormalizeMigrationTask"
            description="%migrationtask.renameNormalize.description"
            id="org.talend.repository.migration.renametNormalize"
            name="%migrationtask.renameNormalize.title"
            version="5.1.2"/>
      <projecttask
            beforeLogon="false"
            breaks="5.1.1"
            class="org.talend.repository.model.migration.RenametFlowMeterMigrationTask"
            description="%migrationtask.renameFlowMeter.description"
            id="org.talend.repository.migration.renametFlowMeter"
            name="%migrationtask.renameFlowMeter.title"
            version="5.1.2"/>
      <projecttask
            beforeLogon="false"
            breaks="5.1.1"
            class="org.talend.repository.model.migration.RenametFlowMeterCatcherMigrationTask"
            description="%migrationtask.renameFlowMeterCatcher.description"
            id="org.talend.repository.migration.renametFlowMeterCatcher"
            name="%migrationtask.renameFlowMeterCatcher.title"
            version="5.1.2"/>
      <projecttask
            beforeLogon="false"
            breaks="5.1.1"
            class="org.talend.repository.model.migration.AddQuoteMarkMigrationTask"
            description="Add quote marks to separator after feature 1192 added to trunk."
            id="org.talend.repository.model.migration.addQuot"
            name="Add quote marks to separator after feature 1192 added to trunk."
            version="5.1.2"/>
      <projecttask
            beforeLogon="false"
            breaks="5.1.1"
            class="org.talend.repository.model.migration.UpgradetRunJobRemoveQuotesMigrationTask"
            id="org.talend.repository.model.migration.upgradetRunJobRemoveQuotesMigrationTask"
            name="Remove quotes in the tRunJobProperties of the component"
            version="5.1.2"/>
      <projecttask
            beforeLogon="false"
            breaks="5.1.1"
            class="org.talend.repository.model.migration.ChangeUniqRowLinksMigrationTask"
            description="%migrationtask.changetUniqRowLinks.description"
            id="org.talend.repository.migration.changetUniqRowLinks"
            name="%migrationtask.changetUniqRowLinks.title"
            version="5.1.2">
      </projecttask>

      <projecttask
            beforeLogon="false"
            breaks="5.1.1"
            class="org.talend.repository.model.migration.AddDdColumnMigrationTask"
            description="Add DdColumn name for all DB components"
            id="org.talend.repository.model.migration.AddDdColumn"
            name="Add DdColumn name for all DB components"
            version="5.1.2">
      </projecttask>
      <projecttask
            beforeLogon="false"
            breaks="5.1.1"
            class="org.talend.repository.model.migration.ConvertOldPerlTypesMigrationTask"
            description="%migrationtask.convertOldPerlTypes.description"
            id="org.talend.repository.migration.convertOldPerlTypes"
            name="%migrationtask.convertOldPerlTypes.title"
            version="5.1.2">
      </projecttask>
       <projecttask
             beforeLogon="false"
             breaks="5.1.1"
             class="org.talend.repository.model.migration.ConvertLabelForConnectionItemMigrationTask"
             description="%migrationtask.convertLabelForConnectionItem.description"
             id="org.talend.repository.migration.convertLabelForConnectionItem"
             name="%migrationtask.convertLabelForConnectionItem.title"
             version="5.1.2">
      </projecttask>
      <projecttask
            beforeLogon="false"
            breaks="5.1.1"
            class="org.talend.repository.model.migration.AddConnectionVersionForJobsettingMigrationTask"
            id="org.talend.repository.migration.addConnectionVersionForJobsetting"
            name="Add Connection Version for Jobsetting"
            version="5.1.2">
      </projecttask>
      <projecttask
            beforeLogon="false"
            breaks="5.1.1"
            class="org.talend.repository.model.migration.RenametXMLRPCMigrationTask"
            description="%migrationtask.RenametXMLRPCMigrationTask.description"
            id="org.talend.repository.migration.renametXMLRPC"
            name="%migrationtask.RenametXMLRPCMigrationTask.title"
            version="5.1.2"/>
      <projecttask
            breaks="5.1.1"
            class="org.talend.repository.model.migration.RenametFileInputCSVMigrationTask"
            id="org.talend.repository.renametFileInputCSV"
            name="Rename tFileInputCSV to tFileInputDelimited"
            version="5.1.2">
      </projecttask>
      <projecttask
            breaks="5.1.1"
            class="org.talend.repository.model.migration.RenametFileOutputCSVMigrationTask"
            id="org.talend.repository.renametFileOutputCSV"
            name="Rename tFileOutputCSV to tFileOutputDelimited"
            version="5.1.2">
      </projecttask>
      <projecttask
            beforeLogon="false"
            breaks="5.1.1"
            class="org.talend.repository.model.migration.UpgradetAdvancedFileOutputXMLMigrationTask"
            description="%migrationtask.UpgradetAdvancedFileOutputXMLMigrationTask.description"
            id="org.talend.repository.migration.upgradetAdvancedXML"
            name="%migrationtask.UpgradetAdvancedFileOutputXMLMigrationTask.title"
            version="5.1.2"/>
      <projecttask
            breaks="5.1.1"
            class="org.talend.repository.model.migration.DieOnErrorDefaultValueMigrationTask"
            id="org.talend.repository.model.migration.DieOnErrorDefaultValueMigrationTask"
            name="Set the Die On Error option default value as false"
            version="5.1.2">
      </projecttask>
      <projecttask
            beforeLogon="false"
            breaks="5.1.1"
            class="org.talend.repository.model.migration.RenameRoutinesClassName"
            description="%migrationtask.RenameTheClassnameofTheRoutinesFileMigrationTask.description"
            id="org.talend.repository.model.migration.renameRoutinesClassName"
            name="%migrationtask.RenameTheClassnameofTheRoutinesFileMigrationTask.title"
            version="5.1.2">
      </projecttask>
      <projecttask
            beforeLogon="false"
            breaks="5.1.1"
            class="org.talend.repository.model.migration.AddRenameOnFileCopyMigrationTask"
            description="Add rename checkbox on tFileCopy for java component"
            id="org.talend.repository.model.migration.AddRenameOnFileCopyMigrationTask"
            name="Add rename checkbox on tFileCopy for java component"
            version="5.1.2">
      </projecttask>
      <projecttask
            beforeLogon="false"
            breaks="5.1.1"
            class="org.talend.repository.model.migration.AddPerlRefArrayMigrationTask"
            description="%migrationtask.AddPerlRefArrayPointer.desc"
            id="org.talend.repository.model.migration.AddPerlRefArrayPointer"
            name="%migrationtask.AddPerlRefArrayPointer.title"
            version="5.1.2">
      </projecttask>
      <projecttask
            beforeLogon="false"
            breaks="5.1.1"
            class="org.talend.repository.model.migration.AddPerlRefArrayMigrationTask"
            description="%migrationtask.AddPerlRefArrayPointer2.desc"
            id="org.talend.repository.model.migration.AddPerlRefArrayPointer2"
            name="%migrationtask.AddPerlRefArrayPointer2.title"
            version="5.1.2">
      </projecttask>
      <projecttask
            beforeLogon="false"
            breaks="5.1.1"
            class="org.talend.repository.model.migration.UpdateLookupColumnMigrationTask"
            id="org.talend.repository.migration.changeLookupColumnList"
            name="Change Lookup Column Value"
            version="5.1.2"/>
      <projecttask
            breaks="5.1.1"
            class="org.talend.repository.model.migration.AddConnectorNameInConnections"
            description="%migrationtask.AddConnectorNameInConnections.title"
            id="org.talend.repository.model.migration.AddConnectorNameInConnections"
            name="%migrationtask.AddConnectorNameInConnections.title"
            version="5.1.2">
      </projecttask>
      <projecttask
            breaks="5.1.1"
            class="org.talend.repository.model.migration.RenameConnectionRunIfOkToOnComponentOkTask"
            description="Rename run if ok connection to on component ok."
            id="org.talend.repository.connection.rename.runifok.oncomponentok"
            name="Rename run if ok connection."
            version="5.1.2">
      </projecttask>
      <projecttask
            breaks="5.1.1"
            class="org.talend.repository.model.migration.RenameConnectionRunErrorToComponentErrorTask"
            description="Rename run if error connection to on component error."
            id="org.talend.repository.connection.rename.runerror.oncomponenterror"
            name="Rename run if error connection."
            version="5.1.2">
      </projecttask>
      <projecttask
            breaks="5.1.1"
            class="org.talend.repository.model.migration.RenameConnectionThenRunToOnSubjobOkTask"
            description="Rename then run connection to on sub job ok connection."
            id="org.talend.repository.connection.rename.thenrun.onsubjobok"
            name="Rename then run connection."
            version="5.1.2">
      </projecttask>
      <projecttask
            beforeLogon="false"
            breaks="5.1.1"
            class="org.talend.repository.model.migration.ReplaceMultiFlowBytReplicateMigrationTask"
            description="%migrationtask.ReplaceMultiFlowBytReplicate.desc"
            id="org.talend.repository.model.migration.ReplaceMultiFlowBytReplicateMigrationTask"
            name="%migrationtask.ReplaceMultiFlowBytReplicate.title"
            version="5.1.2">
      </projecttask>
      <projecttask
            beforeLogon="false"
            breaks="5.1.1"
            class="org.talend.repository.model.migration.UpgradeAttributestAdvancedXMLMigrationTask"
            description="Add the main and branch type to attributes."
            id="org.talend.repository.migration.upgradeAttributestAdvancedXML"
            name="Update the Attributes of tAdvancedFileOutputXML"
            version="5.1.2"/>
      <projecttask
            beforeLogon="false"
            breaks="5.1.1"
            class="org.talend.repository.model.migration.UpgradeAttributestFilterRow"
            description="Upgrade the Attributes of tFilterRow"
            id="org.talend.repository.migration.upgradeAttributestFilterRow"
            name="Upgrade the Attributes of tFilterRow"
            version="5.1.2">
      </projecttask>
      <projecttask
            breaks="5.1.1"
            class="org.talend.repository.model.migration.UpdateDbtypeOfCreateTableTask"
            description="Upper case the value of Db type for tCreateTable component."
            id="org.talend.repository.migration.upperCaseDbtypeOfCreateTable"
            name="Upper case the Db type of tCreateTable."
            version="5.1.2">
      </projecttask>
      <projecttask
            beforeLogon="false"
            breaks="5.1.1"
            class="org.talend.repository.model.migration.RenametBufferOutputMigrationTask"
            id="org.talend.repository.migration.renametBufferOutput"
            name="Rename tBuffer"
            version="5.1.2"/>
      <projecttask
            beforeLogon="false"
            breaks="5.1.1"
            class="org.talend.repository.model.migration.RenametMapPersistentMigrationTask"
            id="org.talend.repository.migration.renametMapPersistent"
            name="Rename tMapPersistent"
            version="5.1.2"/>
      <projecttask
            beforeLogon="false"
            breaks="5.1.1"
            class="org.talend.repository.model.migration.ReplaceOldContextScriptCodeMigrationTask"
            description="Replace old syntax of script code to new one for context variables"
            id="org.talend.repository.migration.ReplaceOldContextScriptCode"
            name="Replace old syntax of script code for context variables"
            version="5.1.2">
      </projecttask>
      <projecttask
            breaks="5.1.1"
            class="org.talend.repository.model.migration.RenametFor"
            description="Rename tFor to tLoop"
            id="org.talend.repository.migration.RenametFor"
            name="Rename tFor to tLoop"
            version="5.1.2">
      </projecttask>
      <projecttask
            beforeLogon="false"
            breaks="5.1.1"
            class="org.talend.repository.model.migration.ReplaceSpaceCharForItemNameMigrationTask"
            description="Replace space character for repository items name"
            id="org.talend.repository.migration.ReplaceSpaceCharForItemNameMigrationTask"
            name="Replace space character for repository items name"
            version="5.1.2">
      </projecttask>
      <projecttask
            beforeLogon="false"
            breaks="5.1.1"
            class="org.talend.repository.model.migration.ReplaceJavaKeywordsNameForContextMigrationTask"
            description="Replace the context variables name with java keywords.(only for JAVA)"
            id="org.talend.repository.migration.ReplaceJavaKeywordsNameForContext"
            name="Replace the context variables name"
            version="5.1.2">
      </projecttask>
      <projecttask
            beforeLogon="false"
            breaks="5.1.1"
            class="org.talend.repository.model.migration.MoveExcelSheetnameToSheetlist"
            id="org.talend.repository.model.migration.MoveExcelSheetnameToSheetlist"
            name="Excel sheetname to sheetlist"
            version="5.1.2">
      </projecttask>
      <projecttask
            beforeLogon="false"
            breaks="5.1.1"
            class="org.talend.repository.model.migration.AddDoubleQuoteTotMomMigrationTask"
            description="Add the double quote enclosure to tMomInput and tMomOutput"
            id="org.talend.repository.model.migration.AddDoubleQuoteTotMomMigrationTask"
            name="Add the double quote enclosure to tMomInput and tMomOutput"
            version="5.1.2">
      </projecttask>
      <projecttask
            breaks="5.1.1"
            class="org.talend.repository.model.migration.MoveExcelSheetnameToSheetlistForJava"
            description="Excel sheetname to sheetlist for java"
            id="org.talend.repository.model.migration.MoveExcelSheetnameToSheetlistForJava"
            name="Excel sheetname to sheetlist for java"
            version="5.1.2">
      </projecttask>
      <projecttask
            beforeLogon="false"
            breaks="5.1.1"
            class="org.talend.repository.model.migration.HandleOracleSchemaMigrationTask"
            description="handle schema of tOracleConnection"
            id="org.talend.repository.model.migration.HandleOracleSchemaMigrationTask"
            name="HandleOracleSchemaMigrationTask"
            version="5.1.2">
      </projecttask>
      <projecttask
            beforeLogon="false"
            breaks="5.1.1"
            class="org.talend.repository.model.migration.ChangeValueOfTLogRowChecks"
            description="Change the default value of tLogRow checks."
            id="org.talend.repository.model.migration.ChangeValueOfTLogRowChecks"
            name="Change values of tLogRow checks"
            version="5.1.2">
      </projecttask>
      <projecttask
            breaks="5.1.1"
            class="org.talend.repository.model.migration.AddQuotesToModuleListMigrationTask"
            description="%migrationtask.AddQuotesToModuleList.title"
            id="org.talend.repository.model.migration.AddQuotesToModuleListMigrationTask"
            name="%migrationtask.AddQuotesToModuleList.title"
            version="5.1.2">
      </projecttask>
      <projecttask
            breaks="5.1.1"
            class="org.talend.repository.model.migration.UpdateTheJobsActionsOnTable"
            id="org.talend.repository.model.migration.UpdateTheJobsActionsOnTable"
            name="Update the action on table drop box"
            version="5.1.2">
      </projecttask>
      <projecttask
            beforeLogon="false"
            breaks="5.1.1"
            class="org.talend.repository.model.migration.RenametFTPToFTPGetMigrationTaskForPerl"
            id="org.talend.repository.model.migration.RenametFTPToFTPGetMigrationTaskForPerl"
            name="RenametFTPToFTPGetMigrationTaskForPerl"
            version="5.1.2">
      </projecttask>
      <projecttask
            beforeLogon="false"
            breaks="5.1.1"
            class="org.talend.repository.model.migration.RenametForForPerl"
            id="org.talend.repository.model.migration.RenametForForPerl"
            name="RenametForForPerl"
            version="5.1.2">
      </projecttask>
      <projecttask
            breaks="5.1.1"
            class="org.talend.repository.model.migration.RenameDbProductIdMigrationTask"
            description="Rename DB product ID."
            id="org.talend.repository.model.migration.RenameDbProductIdMigrationTask"
            name="Rename DB product ID"
            version="5.1.2">
      </projecttask>
      <projecttask
            breaks="5.1.1"
            class="org.talend.repository.model.migration.RenameDbMacroMigrationTask"
            id="org.talend.repository.model.migration.RenameDbMacroMigrationTask"
            name="Rename DB macro name DBTABLE to TABLE"
            version="5.1.2">
      </projecttask>
      <projecttask
            breaks="5.1.1"
            class="org.talend.repository.model.migration.ChangeSqlPatternValueMigrationTask"
            description="Change sql pattern value."
            id="org.talend.repository.model.migration.ChangeSqlPatternValueMigrationTask"
            name="Change sql pattern value"
            version="5.1.2">
      </projecttask>
      <projecttask
            breaks="5.1.1"
            class="org.talend.repository.model.migration.RenametForCurrentIterationMigrationTask"
            id="org.talend.repository.model.migration.RenametForCurrentIterationMigrationTask"
            name="rename tFor_ variable to tLoop_ variable"
            version="5.1.2">
      </projecttask>
      <projecttask
            beforeLogon="false"
            breaks="5.1.1"
            class="org.talend.repository.model.migration.RenametFileInputBasic"
            id="org.talend.repository.model.migration.RenametFileInputBasic"
            name="rename tFileInputBasic into tFileIntoFullRow"
            version="5.1.2">
      </projecttask>
      <projecttask
            beforeLogon="false"
            breaks="5.1.1"
            class="org.talend.repository.model.migration.RenametFSFilterRows"
            description="Rename tFSFilterRow to tFSFilterRows"
            id="org.talend.repository.model.migration.RenametFSFilterRows"
            name="Rename tFSFilterRow to tFSFilterRows"
            version="5.1.2">
      </projecttask>
      <projecttask
            beforeLogon="false"
            breaks="5.1.1"
            class="org.talend.repository.model.migration.UpgradetDenormalizeMigrationTask"
            description="Replace DELIMITER, GROUPS, MERGE with DENORMALIZE_COLUMNS"
            id="org.talend.repository.model.migration.UpgradetDenormalizeMigrationTask"
            name="Replace DELIMITER, GROUPS, MERGE with DENORMALIZE_COLUMNS"
            version="5.1.2">
      </projecttask>
      <projecttask
            beforeLogon="false"
            breaks="5.1.1"
            class="org.talend.repository.model.migration.ReplaceRunJobLabelVariableMigrationTask"
            description="Replace from &quot;__PROCESS_TYPE_PROCESS__&quot; to &quot;__PROCESS__&quot;"
            id="org.talend.repository.model.migration.ReplaceRunJobLabelVariable"
            name="Replace tRunJob label variable"
            version="5.1.2">
      </projecttask>
      <projecttask
            breaks="5.1.1"
            class="org.talend.repository.model.migration.AddFamilyFieldProjectMigrationTask"
            description="Add family field in component setting."
            id="org.talend.repository.model.migration.AddFamilyFieldProjectMigrationTask"
            name="Add family field in component setting migration task."
            version="5.1.2">
      </projecttask>
      <projecttask
            breaks="5.1.1"
            class="org.talend.repository.model.migration.QuoteWraptSSHcommandMigrationTask"
            description="wrap tSSH parameter with double quot to support context variable"
            id="org.talend.repository.model.migration.QuoteWraptSSHcommandMigrationTask"
            name="wrap tSSH parameter with double quot to support context variable"
            version="5.1.2">
      </projecttask>
      <projecttask
            beforeLogon="false"
            breaks="5.1.1"
            class="org.talend.repository.model.migration.MigrationTaskForIssue4449"
            description="change the value of &quot;Action on table&quot; from &quot;CLEAR&quot; to &quot;TRUNCATE&quot;"
            id="org.talend.repository.model.migration.MigrationTaskForIssue4449"
            name="MigrationTaskForIssue4449"
            version="5.1.2">
      </projecttask>
      <projecttask
            beforeLogon="false"
            breaks="5.1.1"
            class="org.talend.repository.model.migration.MoveFileListFilemaskToFilemaskListForJava"
            description="move filemask to filemask list"
            id="org.talend.repository.model.migration.MoveFileListFilemaskToFilemaskListForJava"
            name="Move filemask to filemask list"
            version="5.1.2">
      </projecttask>
      <projecttask
            beforeLogon="false"
            breaks="5.1.1"
            class="org.talend.repository.model.migration.AddOutputFileNameOntJasperOutputForJava"
            id="org.talend.repository.model.migration.AddOutputFileNameOntJasperOutputForJava"
            name="add output file name on tJasperOutput"
            version="5.1.2">
      </projecttask>
      <projecttask
            beforeLogon="false"
            breaks="5.1.1"
            class="org.talend.repository.model.migration.RenametParseXMLRowTotExtractXMLFieldMigrationTask"
            id="org.talend.repository.model.migration.RenametParseXMLRowTotExtractXMLFieldMigrationTask"
            name="Rename tParseXMLRow to tExtractXMLField"
            version="5.1.2">
      </projecttask>
      <projecttask
            beforeLogon="false"
            breaks="5.1.1"
            class="org.talend.repository.model.migration.FileInputRegexContextVariableMigrationTaskForSave"
            id="org.talend.repository.model.migration.FileInputRegexContextVariableMigrationTaskForSave"
            name="remove the quote char for tFileInputRegex on header/footer/limited parameters"
            version="5.1.2">
      </projecttask>
      <projecttask
            beforeLogon="false"
            breaks="5.1.1"
            class="org.talend.repository.model.migration.FileInputRegexContextVariableMigrationTask"
            description="add quotes to FileInputRegex header/footer/limit variables."
            id="org.talend.repository.model.migration.FileInputRegexContextVariableMigrationTask"
            name="add quotes to FileInputRegex header/footer/limit variables."
            version="5.1.2">
      </projecttask>

         <projecttask
               beforeLogon="false"
               breaks="5.1.1"
               class="org.talend.repository.model.migration.EncryptDbPasswordMigrationTask"
               id="org.talend.repository.model.migration.EncryptDbPasswordMigrationTask"
               name="encrypt database connection password"
               version="5.1.2">
      </projecttask>
         <projecttask
               beforeLogon="false"
               breaks="5.1.1"
               class="org.talend.repository.model.migration.RenametAggregateRowOptMigrationTask"
               description="A new optimized and fexible version of the tAggregateRow"
               id="org.talend.repository.migration.renametAggregateRowOpt"
               name="Rename tAggregateRowOpt to tAggregateRow"
               version="5.1.2">
         </projecttask>
         <projecttask
               beforeLogon="false"
               breaks="5.1.1"
               class="org.talend.repository.model.migration.SetContextModeForQueryMigrationTask"
               description="set the query context mode is true,if the query begin with queto"
               id="org.talend.repository.model.migration.SetContextMode"
               name="set context mode for query"
               version="5.1.2">
         </projecttask>
         <projecttask
               beforeLogon="false"
               breaks="5.1.1"
               class="org.talend.repository.model.migration.AddDoubleQuoteToAllDBSPNameMigrationTask"
               description="add double quote to DB SP name"
               id="org.talend.repository.model.migration.AddDoubleQuoteToAllDBSPNameMigrationTask"
               name="add double quote to DB SP name"
               version="5.1.2">
         </projecttask>
         <projecttask
               beforeLogon="false"
               breaks="5.1.1"
               class="org.talend.repository.model.migration.RenameMultiSchemaToMSMigrationTask"
               description="rename tFileInputXMLMultiSchema and tFileOutputXMLMultiSchema to tFileInputMSXML and tFileOutputMSXML"
               id="org.talend.repository.model.migration.renameMultiSchemaToMSMigrationTask"
               name="Rename the XMLMultiSchema to MSXML"
               version="5.1.2">
         </projecttask>
          <projecttask
             beforeLogon="false"
             breaks="5.1.1"
             class="org.talend.repository.model.migration.ChangeExtendInsertDefaultValueMigrationTask"
             id="org.talend.repository.model.migration.ChangeExtendInsertDefaultValueMigrationTask"
             name="ChangeExtendInsertDefaultValueMigrationTask"
             version="5.1.2">
          </projecttask>
       <projecttask
             beforeLogon="false"
             breaks="5.1.1"
             class="org.talend.repository.model.migration.RenametFSUniq"
             description="Rename tFSUniq to tFSUnique"
             id="org.talend.repository.model.migration.RenametFSUniq"
             name="Rename tFSUniq to tFSUnique"
             version="5.1.2">
       </projecttask>
       <projecttask
             beforeLogon="false"
             breaks="5.1.1"
             class="org.talend.repository.model.migration.RenametLaunchDQAnalyseTotLaunchDQReports"
             description="Rename tLaunchDQAnalyse to tLaunchDQReports "
             id="org.talend.repository.model.migration.RenametLaunchDQAnalyseTotLaunchDQReports"
             name="Rename tLaunchDQAnalyse to tLaunchDQReports "
             version="5.1.2">
       </projecttask>
       <projecttask
             beforeLogon="false"
             breaks="5.1.1"
             class="org.talend.repository.model.migration.RenameAccessDbVersionInConnection"
             description="Rename the db version(Access 2003/2007) for access"
             id="org.talend.repository.model.migration.RenameAccessDbVersionInConnection"
             name="Rename the db version for access"
             version="5.1.2">
       </projecttask>
       <projecttask
             beforeLogon="false"
             breaks="5.1.1"
             class="org.talend.repository.model.migration.ChangeReturnTypeOfServerAliveResult"
             description="change the type of the return value Server_Alive_Result from String to Boolean"
             id="org.talend.repository.model.migration.changeReturnTypeOfServerAliveResult"
             name="change the type of the return value Server_Alive_Result from String to Boolean"
             version="5.1.2">
       </projecttask>
       <projecttask
             beforeLogon="false"
             breaks="5.4.0"
             class="org.talend.repository.model.migration.SetTypeToStagingForMDMComponent"
             description="If the data container contains #STAGING, then we remove this tag and we set the closed list to STAGING"
             id="org.talend.repository.model.migration.SetTypeToStagingForMDMComponent"
             name="If the data container contains #STAGING, then we remove this tag and we set the closed list to STAGING"
             version="5.4.0">
       </projecttask>
       <projecttask
             beforeLogon="false"
             breaks="5.1.1"
             class="org.talend.repository.model.migration.MigrationTaskForIssue7547"
             description="Brackets Server field value of tAlfrescoOutput with double quotation marks for issue 7547"
             id="org.talend.repository.model.migration.MigrationTaskForIssue7547"
             name="Modify tAlfrescoOutput Server field value"
             version="5.1.2">
       </projecttask>
       <projecttask
             beforeLogon="false"
             breaks="5.1.1"
             class="org.talend.repository.model.migration.RenametPivotOutputDelimitedTotPivotToColumnsDelimited"
             description="Rename tPivotOutputDelimited to tPivotToColumnsDelimited "
             id="org.talend.repository.model.migration.RenametPivotOutputDelimitedTotPivotToColumnsDelimited"
             name="Rename tPivotOutputDelimited to tPivotToColumnsDelimited "
             version="5.1.2">
       </projecttask>
       <projecttask
             beforeLogon="false"
             breaks="5.1.1"
             class="org.talend.repository.model.migration.RenametUnpivotRowTotPivotToRows"
             description="Rename tUnpivotRow to tPivotToRows "
             id="org.talend.repository.model.migration.RenametUnpivotRowTotPivotToRows"
             name="Rename tUnpivotRow to tPivotToRows "
             version="5.1.2">
       </projecttask>
       <projecttask
             beforeLogon="false"
             breaks="5.1.1"
             class="org.talend.repository.model.migration.AddOneOptionAndReverseTheValueOnFSComponents"
             description="Add a option and reverse its value on FS components"
             id="org.talend.repository.model.migration.AddOneOptionAndReverseTheValueOnFSComponents"
             name="Add a option and reverse its value on FS components"
             version="5.1.2">
       </projecttask>
       <projecttask
             beforeLogon="false"
             breaks="5.5.1"
             class="org.talend.repository.model.migration.AddDieOnErrorOnSqoopComponents"
             description="Add the die on error and reverse its value on Sqoop components"
             id="org.talend.repository.model.migration.AddDieOnErrorOnSqoopComponents"
             name="Add a option and reverse its value on FS components"
             version="5.4.1">
       </projecttask>
       <projecttask
             beforeLogon="false"
             breaks="5.1.1"
             class="org.talend.repository.model.migration.ChangeDefaultValueMigrationTaskBug8562"
             description="Change tSalesforceOutput Extened Ouput Default Value to true"
             id="org.talend.repository.model.migration.ChangeDefaultValueMigrationTaskBug8562"
             name="Change Default Value"
             version="5.1.2">
       </projecttask>
       <projecttask
             beforeLogon="false"
             breaks="5.1.1"
             class="org.talend.repository.model.migration.MigrateOracleJobSettingsParameterMigrationTask"
             description="Migrate JobSettings Parameter for Oracle DB type"
             id="org.talend.repository.model.migration.MigrateOracleJobSettingsParameter"
             name="Migrate JobSettings Parameter for Oracle DB type"
             version="5.1.2">
       </projecttask>
       <projecttask
             beforeLogon="false"
             breaks="5.1.1"
             class="org.talend.repository.model.migration.ChangeShareIdentityDefaultValueMigrationTaskIssue9519"
             description="Change Share Identity Setting from &quot;false&quot; to &quot;true&quot;"
             id="org.talend.repository.model.migration.ChangeShareIdentityDefaultValueMigrationTaskIssue9519"
             name="Change Share Identity Setting"
             version="5.1.2">
       </projecttask>
       <projecttask
             beforeLogon="false"
             breaks="5.1.1"
             class="org.talend.repository.model.migration.VisibleComponentSettingsMigrationTask"
             description="Migrate components to be visible in project settings"
             id="org.talend.repository.model.migration.VisibleComponentSettingsMigrationTask"
             name="Migrate components to be visible in project settings"
             version="5.1.2">
       </projecttask>
       <projecttask
             beforeLogon="false"
             breaks="5.1.1"
             class="org.talend.repository.model.migration.ChangeDefaultValueBug10232"
             description="Change check box default value to false"
             id="org.talend.repository.model.migration.ChangeDefaultValueBug10232"
             name="Change check box default value to false"
             version="5.1.2">
       </projecttask>
       <projecttask
             beforeLogon="false"
             breaks="5.1.1"
             class="org.talend.repository.model.migration.ConnectionAddUniqueNameMigrationTask"
             description="Connection add unique name"
             id="org.talend.repository.model.migration.ConnectionAddUniqueNameMigrationTask"
             name="Connection add unique name"
             version="5.1.2">
       </projecttask>
       <projecttask
             beforeLogon="false"
             breaks="5.1.1"
             class="org.talend.repository.model.migration.MigrationTaskForIssue10862"
             description="take custom pattern out of the pattern list, make it as a check box"
             id="org.talend.repository.model.migration.MigrationTaskForIssue10862"
             name="MigrationTaskForIssue10862"
             version="5.1.2">
       </projecttask>
       <projecttask
             beforeLogon="false"
             breaks="5.1.1"
             class="org.talend.repository.model.migration.AddTransmitOriginalContextFortRunJobMigrationTask"
             description="Add a new checkbox &quot;transmit original context&quot; for tRunJob"
             id="org.talend.repository.model.migration.AddTransmitOriginalContextFortRunJobMigrationTask"
             name="Add a new checkbox &quot;transmit original context&quot; for tRunJob"
             version="5.1.2">
       </projecttask>
       <projecttask
             beforeLogon="false"
             breaks="5.1.1"
             class="org.talend.repository.model.migration.MigrationTaskForIssue11632"
             description="Add a new checkbox to control attribute option"
             id="org.talend.repository.model.migration.MigrationTaskForIssue11632"
             name="Add a new checkbox to control attribute option"
             version="5.1.2">
       </projecttask>
       <projecttask
             beforeLogon="true"
             breaks="5.1.1"
             class="org.talend.repository.model.migration.CleanFoldersMigrationTask"
             id="org.talend.repository.model.migration.CleanFoldersMigrationTask"
             name="Clean all folders from project"
             version="5.1.2">
       </projecttask>
       <projecttask
             beforeLogon="true"
             breaks="5.1.1"
             class="org.talend.repository.model.migration.RemoveBinFolderMigrationTask"
             description="Move all items who were in bin folders in previous project to standard folder."
             id="org.talend.repository.model.migration.RemoveBinFolderMigrationTask"
             name="Remove the use of bin folder."
             version="5.1.2">
       </projecttask>
       <projecttask
             beforeLogon="false"
             breaks="5.1.1"
             class="org.talend.repository.model.migration.ThreeVersionstJavaFlexForBug11754"
             description="Support 3 versions tJavaFlex for bug11754"
             id="org.talend.repository.model.migration.ThreeVersionstJavaFlexForBug11754"
             name="Support 3 versions tJavaFlex for bug11754"
             version="5.1.2">
       </projecttask>
       <projecttask
             beforeLogon="false"
             breaks="5.1.1"
             class="org.talend.repository.model.migration.SalesforceTimeoutMigrationTask"
             description="SalesforceTimeoutMigrationTask"
             id="org.talend.repository.model.migration.SalesforceTimeoutMigrationTask"
             name="SalesforceTimeoutMigrationTask"
             version="5.1.2">
       </projecttask>
         <projecttask
               beforeLogon="false"
               breaks="5.1.1"
               class="org.talend.repository.model.migration.SalesforceMultiSchemaMigrationTask"
               description="SalesforceMultiSchemaMigrationTask"
               id="org.talend.repository.model.migration.SalesforceMultiSchemaMigrationTask"
               name="SalesforceMultiSchemaMigrationTask"
               version="5.1.2">
       </projecttask>
       <projecttask
             beforeLogon="false"
             breaks="5.1.1"
             class="org.talend.repository.model.migration.MysqlOutputDBVersionForBug13250"
             description="MysqlOutputDBVersionForBug13250"
             id="org.talend.repository.model.migration.MysqlOutputDBVersionForBug13250"
             name="MysqlOutputDBVersionForBug13250"
             version="5.1.2">
       </projecttask>
       <projecttask
             beforeLogon="false"
             breaks="5.1.1"
             class="org.talend.repository.model.migration.ChangeJDBCDriverJarTypeForFeature12879"
             description="ChangeJDBCDriverJarTypeForFeature12879"
             id="org.talend.repository.model.migration.ChangeJDBCDriverJarTypeForFeature12879"
             name="ChangeJDBCDriverJarTypeForFeature12879"
             version="5.1.2">
       </projecttask>
       <projecttask
             beforeLogon="false"
             breaks="5.1.1"
             class="org.talend.repository.model.migration.AddBlockingFortRecordMatching"
             id="org.talend.repository.model.migration.AddBlockingFortRecordMatching"
             name="add blocking for tRecordMatching 13701"
             version="5.1.2">
       </projecttask>
       <projecttask
             beforeLogon="false"
             breaks="5.1.1"
             class="org.talend.repository.model.migration.RenameConnectionNameofSalesforceOutput"
             description="RenameConnectionNameofSalesforceOutput"
             id="org.talend.repository.model.migration.RenameConnectionNameofSalesforceOutput"
             name="RenameConnectionNameofSalesforceOutput"
             version="5.1.2">
       </projecttask>
       <projecttask
             beforeLogon="false"
             breaks="5.1.1"
             class="org.talend.repository.model.migration.RelationShipIndexMigrationTask"
             id="org.talend.repository.model.migration.RelationShipIndexMigrationTask"
             name="RelationShipIndexMigrationTask"
             version="5.1.2">
       </projecttask>
       <projecttask
             beforeLogon="false"
             breaks="5.1.1"
             class="org.talend.repository.model.migration.AddRoutineDependenciesMigrationTask"
             description="Add Routine Dependencies for job"
             id="org.talend.repository.model.migration.AddRoutineDependenciesMigrationTask"
             name="Add Routine Dependencies"
             version="5.1.2">
       </projecttask>
       <projecttask
             beforeLogon="false"
             breaks="5.1.1"
             class="org.talend.repository.model.migration.MergeTosMetadataMigrationTask"
             description="merge metadata"
             id="org.talend.repository.MergeTosMetadataMigrationTask"
             name="MergeTosMetadataMigrationTask"
             version="5.1.2">
       </projecttask>
       <projecttask
             beforeLogon="false"
             breaks="5.1.1"
             class="org.talend.repository.model.migration.AddWebServiceOutputTableMigrationTask"
             description="modify metadataTable"
             id="org.talend.repository.AddWebServiceOutputTableMigrationTask"
             name="AddWebServiceOutputTableMigrationTask"
             version="5.1.2">
       </projecttask>
       <projecttask
             beforeLogon="false"
             breaks="5.1.1"
             class="org.talend.repository.model.migration.RenametWindowKeyTotGenKey"
             description="feature 15392"
             id="org.talend.repository.model.migration.RenametWindowKeyTotGenKey"
             name="Rename tWindowKey into tGenKey"
             version="5.1.2">
       </projecttask>
       <projecttask
             beforeLogon="false"
             breaks="5.1.1"
             class="org.talend.repository.model.migration.RenametMergeFieldsTotSurviveFields"
             description="feature 15390"
             id="org.talend.repository.model.migration.RenametMergeFieldsTotSurviveFields"
             name="Rename tMergeFields into tSurviveFields"
             version="5.1.2">
       </projecttask>
      <projecttask
            beforeLogon="false"
            breaks="5.1.1"
            class="org.talend.repository.model.migration.RenametGroupTotMatchGroup"
            description="feature 15391"
            id="org.talend.repository.model.migration.RenametGroupTotMatchGroup"
            name="Rename tGroup into tMatchGroup"
            version="5.1.2">
      </projecttask>
      <projecttask
            beforeLogon="false"
            breaks="5.1.1"
            class="org.talend.repository.model.migration.RenameCustomerColumnOftGenKey"
            description="feature 15392"
            id="org.talend.repository.model.migration.RenameCustomerColumnOftGenKey"
            name="rename customer column"
            version="5.1.2">
      </projecttask>
      <projecttask
            beforeLogon="false"
            breaks="5.1.1"
            class="org.talend.repository.model.migration.MdmConceptMigrationTask"
            description="feature 15676"
            id="org.talend.repository.model.migration.MdmConceptMigrationTask"
            name="MdmConceptMigrationTask"
            version="5.1.2">
      </projecttask>
       <projecttask
             beforeLogon="false"
             breaks="5.1.1"
             class="org.talend.repository.model.migration.FillParametersForDatabaseConnectionMigrationTask"
             description="SetDatabaseConnectionNameMigrationTask"
             id="org.talend.repository.SetDatabaseConnectionNameMigrationTask"
             name="Set name for database connection"
             version="5.1.2">
      </projecttask>

      <projecttask
            beforeLogon="false"
            breaks="5.1.1"
            class="org.talend.repository.model.migration.EncryptDbPasswordforItemFileMigrationTask"
            description="EncryptDbPasswordforItemFileMigrationTask"
            id="org.talend.repository.model.migration.EncryptDbPasswordforItemFileMigrationTask"
            name="Set password encrypt in item file"
            version="5.1.2">
      </projecttask>
      <projecttask
            beforeLogon="false"
            breaks="5.1.1"
            class="org.talend.repository.model.migration.ChangeModelForRoutineParameterMigrationTask"
            description="ChangeModelForRoutineParameterMigrationTask"
            id="org.talend.repository.model.migration.ChangeModelForRoutineParameterMigrationTask"
            name="Change Routines Parameter"
            version="5.1.2">
      </projecttask>
      <projecttask
            beforeLogon="false"
            breaks="5.1.1"
            class="org.talend.repository.model.migration.ChangeValueBug14780"
            description="ChangeValueBug14780"
            id="org.talend.repository.model.migration.ChangeValueBug14780"
            name="Change value"
            version="5.1.2">
      </projecttask>
      <projecttask
            beforeLogon="false"
            breaks="5.1.1"
            class="org.talend.repository.model.migration.FixProjectResourceLink"
            id="org.talend.repository.model.migration.FixProjectResourceLink"
            name="Fix a problem of project resources linked to items"
            version="5.1.2">
      </projecttask>
      <projecttask
            beforeLogon="false"
            breaks="5.1.1"
            class="org.talend.repository.model.migration.ResetValuetInfiniteLoop"
            id="org.talend.repository.model.migration.ResetValuetInfiniteLoop"
            name="Reset the field value of tInfiniteLoop"
            version="5.1.2">
      </projecttask>
      <projecttask
            beforeLogon="false"
            breaks="5.1.1"
            class="org.talend.repository.model.migration.UpgrateDatabaseTypeForSybaseConnection"
            id="org.talend.repository.model.migration.UpgrateDatabaseTypeForSybaseConnection"
            name="UpgrateDatabaseTypeForSybaseConnection"
            version="5.1.2">
      </projecttask>
      <projecttask
         beforeLogon="false"
         breaks="5.1.1"
         class="org.talend.repository.model.migration.RenameModeParaForPigMigrationTask"
         description="Rename pig mode parameter for bug TDI-13406 "
         id="org.talend.repository.model.migration.RenameModeParaForPigMigrationTask"
         name="Rename pig mode parameter"
         version="5.1.2">
      </projecttask>
      <projecttask
           beforeLogon="false"
           breaks="5.1.1"
           class="org.talend.repository.model.migration.SetStandaloneModeForHiveComponentsMigrationTask"
           description="Set the standalone value for the connection mode for old jobs for feature TDI-20301 "
           id="org.talend.repository.model.migration.SetStandaloneModeForHiveComponentsMigrationTask"
           name="Set the standalone value for the connection mode for old jobs."
           version="5.1.2">
      </projecttask>
      <projecttask
           beforeLogon="false"
           breaks="5.1.1"
           class="org.talend.repository.model.migration.SetDefineRegisterJarToTrueForPigLoadMigrationTask"
           description="Set the Define jar option to true for old jobs (TDI-24281)"
           id="org.talend.repository.model.migration.SetDefineRegisterJarToTrueForPigLoadMigrationTask"
           name="Set the Define jar option to true for old jobs."
           version="5.3.0">
      </projecttask>
      <projecttask
         beforeLogon="false"
         breaks="5.1.1"
         class="org.talend.repository.model.migration.AddDistributionClosedListForHadoopComponentsMigrationTask"
         description="Replace host and port by namenode uri for hadoop components"
         id="org.talend.repository.model.migration.AddDistributionClosedListForHadoopComponentsMigrationTask"
         name="Replace host and port by namenode uri for hadoop components"
         version="5.1.2">
      </projecttask>
      <projecttask
         beforeLogon="false"
         breaks="5.1.1"
         class="org.talend.repository.model.migration.ReplaceHostAndPortByNamenodeURIMigrationTask"
         description="Add a distribution closed list for a better visibility in the hadoop components"
         id="org.talend.repository.model.migration.ReplaceHostAndPortByNamenodeURIMigrationTask"
         name="Add a distribution closed list for a better visibility in the hadoop components."
         version="5.1.2">
      </projecttask>
      <projecttask
            beforeLogon="false"
            breaks="5.1.1"
            class="org.talend.repository.model.migration.SetTrimToTrueAppendModeAdvancedFileOutputXMLComponentsMigrationTask"
            description="Set true for trim option for the bug TDI-20394"
            id="org.talend.repository.model.migration.SetTrimToTrueAppendModeAdvancedFileOutputXMLComponentsMigrationTask"
            name="Set true for trim option for the bug TDI-20394"
            version="5.1.2">
      </projecttask>
      <projecttask
            beforeLogon="false"
            breaks="5.1.1"
            class="org.talend.repository.model.migration.RenameVersionParametersForPigMigrationTask"
            description="Rename pig mode parameter for bug TDI-20076 "
            id="org.talend.repository.model.migration.RenameVersionParametersForPigMigrationTask"
            name="Rename pig parameters"
            version="5.1.2">
      </projecttask>
      <projecttask
            beforeLogon="false"
            breaks="5.1.1"
            class="org.talend.repository.model.migration.RenamePasswordParaForLdapMigrationTask"
            description="Rename ldap password parameter for bug18289 "
            id="org.talend.repository.model.migration.RenamePasswordParaForLdapMigrationTask"
            name="Rename ldap password parameter"
            version="5.1.2">
      </projecttask>
      <projecttask
            beforeLogon="false"
            breaks="5.1.1"
            class="org.talend.repository.model.migration.RenameSchemaParameterForMSSqlConnectionMigrationTask"
            description="Rename mssqlconnection schema parameter for bug TDI-19375 "
            id="org.talend.repository.model.migration.RenameSchemaParameterForMSSqlConnectionMigrationTask"
            name="Rename mssqlconnection schema parameter"
            version="5.1.2">
      </projecttask>
      <projecttask
            beforeLogon="false"
            breaks="5.1.1"
            class="org.talend.repository.model.migration.AutoUpdateRelationsMigrationTask"
            description="This migration task should be run each time, not only first time after login."
            id="org.talend.repository.model.migration.AutoUpdateRelationsMigrationTask"
            name="AutoUpdateRelationsMigrationTask"
            version="5.1.2">
      </projecttask>
      <projecttask
            beforeLogon="false"
            breaks="5.1.1"
            class="org.talend.repository.model.migration.RenametELTMigrationTask"
            description="rename tELTXXX to tSQLTemplateXXX"
            id="org.talend.repository.model.migration.RenametELTMigrationTask"
            name="Rename tELTXXX to tSQLTemplateXXX"
            version="5.1.2">
      </projecttask>
      <projecttask
            beforeLogon="false"
            breaks="5.1.1"
            class="org.talend.repository.model.migration.ChangeModelForRoutineParameterMigrationTask2"
            id="org.talend.repository.model.migration.ChangeModelForRoutineParameterMigrationTask2"
            name="Change Routines Parameter"
            version="5.1.2">
      </projecttask>
      <projecttask
            beforeLogon="false"
            breaks="5.1.1"
            class="org.talend.repository.model.migration.ReplacetFileOutputXMLParameterMigrationTask"
            description="change the tFileOutputXML parameter value for the context,add quote to value"
            id="org.talend.repository.model.migration.ReplacetFileOutputXMLParameterMigrationTask"
            name="Change the tFileOutputXML parameter value for the context,add quote to value"
            version="5.1.2">
      </projecttask>
        <projecttask
              beforeLogon="false"
              breaks="5.1.1"
              class="org.talend.repository.model.migration.AddScreenshotFileMigrationTask"
              description="AddScreenshotFileMigrationTask"
              id="org.talend.repository.model.migration.AddScreenshotFileMigrationTask"
              name="AddScreenshotFileMigrationTask"
              version="5.1.2">
       </projecttask>
        <projecttask
              beforeLogon="false"
              breaks="6.2.0"
              class="org.talend.repository.model.migration.ChangeMSSQLDBVersionMigrationTask"
              id="org.talend.repository.model.migration.ChangeMSSQLDBVersionMigrationTask"
              name="Change MSSQL DBVersion"
              version="6.3.0">
        </projecttask>
        <projecttask
              beforeLogon="false"
              breaks="5.1.1"
              class="org.talend.repository.model.migration.ChangeAS400DBVersionMigrationTask"
              id="org.talend.repository.model.migration.ChangeAS400DBVersionMigrationTask"
              name="Change AS400 DBVersion"
              version="5.1.2">
        </projecttask>
        <projecttask
              beforeLogon="false"
              breaks="5.1.1"
              class="org.talend.repository.model.migration.MigratetFileOutputDelimitedAndtFileInputDelimitedMigrationTask"
              description="for bug TDI13497"
              id="org.talend.repository.model.migration.MigratetFileOutputDelimitedAndtFileInputDelimitedMigrationTask"
              name="MigratetFileOutputDelimitedAndtFileInputDelimitedMigrationTask"
              version="5.1.2">
        </projecttask>
        <projecttask
              beforeLogon="false"
              breaks="5.1.1"
              class="org.talend.repository.model.migration.MigrationTaskForIssue18419"
              description="if you chose a different name than TALENDDEMOSJAVA for your demo project,the &quot;beforeRunJobs&quot; job cannot work as the path is hardcoded in the properties"
              id="org.talend.repository.model.migration.MigrationTaskForIssue18419"
              name="Modify tFileUnarchive ZIPFILE field value"
              version="5.1.2">
        </projecttask>
        <projecttask
              beforeLogon="false"
              breaks="5.1.1"
              class="org.talend.repository.model.migration.AddContextGroupNameMigrationTask"
              id="org.talend.repository.model.migration.AddContextGroupNameMigrationTask"
              name="Rename ContextGroup Name"
              version="5.1.2">
        </projecttask>
        <projecttask
              beforeLogon="false"
              breaks="5.1.1"
              class="org.talend.repository.model.migration.ChangeDefaultValueTDIBug16919"
              id="org.talend.repository.model.migration.ChangeDefaultValueTDIBug16919"
              name="set default value of ESCAPE of tPigCode"
              version="5.1.2">
        </projecttask>
        <projecttask
              beforeLogon="false"
              breaks="5.1.1"
              class="org.talend.repository.model.migration.ChangeUseBatchSizeToFalseForDBOuput"
              id="org.talend.repository.model.migration.ChangeUseBatchSizeToFalseForDBOuput"
              name="set default value from true to false of USE_BATCH_SIZE of tDBOutput in TDI-19299"
              version="5.1.2">
        </projecttask>
        <projecttask
              beforeLogon="false"
              breaks="5.1.1"
              class="org.talend.repository.model.migration.ChangeJobscriptContentValueMigrationTask"
              id="org.talend.repository.model.migration.ChangeJobscriptContentValueMigrationTask"
              name="change jobscript content value"
              version="5.1.2">
        </projecttask>
        <projecttask
              beforeLogon="false"
              breaks="5.1.1"
              class="org.talend.repository.model.migration.ChangeValueTDIBug19870"
              id="org.talend.repository.model.migration.ChangeValueTDIBug19870"
              name="ChangeValueTDIBug19870"
              version="5.1.2">
        </projecttask>
        <projecttask
              beforeLogon="false"
              breaks="5.1.1"
              class="org.talend.repository.model.migration.CheckAndUpdateStatusMigrationTask"
              id="org.talend.repository.model.migration.CheckAndUpdateStatusMigrationTask"
              name="CheckAndUpdateStatus"
              version="5.1.2">
        </projecttask>
        <projecttask
              beforeLogon="false"
              breaks="5.1.1"
              class="org.talend.repository.model.migration.AddCopyBookXc2jFileMigrationTask"
              id="org.talend.repository.model.migration.AddCopyBookXc2jFileMigrationTask"
              name="AddCopyBookXc2jFileMigrationTask"
              version="5.1.2">
        </projecttask>
        <projecttask
              beforeLogon="false"
              breaks="5.1.1"
              class="org.talend.repository.model.migration.AddAdditionalFieldMigrationTask"
              id="org.talend.repository.model.migration.AddAdditionalFieldMigrationTask"
              name="Add additionalField to the job model"
              version="5.1.2">
        </projecttask>
        <projecttask
        beforeLogon="false"
        breaks="5.1.1"
        class="org.talend.repository.model.migration.SetFilterTiemFromTotoFromPOPComponentsMigrationTask"
        description="Set the value from &apos;To&apos; to &apos;From&apos; for FILTER_TIEM in ADVANCED_FILTER of the component tPOP in Bug TDI-21568"
        id="org.talend.repository.model.migration.SetFilterTiemFromTotoFromPOPComponentsMigrationTask"
        name="SetFilterTiemFromTotoFromPOPComponentsMigrationTask"
        version="5.1.2">
        </projecttask>
        <projecttask
        beforeLogon="false"
        breaks="5.1.1"
        class="org.talend.repository.model.migration.ChangeDefaultValueTDIBug21708"
        id="org.talend.repository.model.migration.ChangeDefaultValueTDIBug21708"
        name="ChangeDefaultValueTDIBug21708"
        version="5.1.2">
        </projecttask>
        <projecttask
        beforeLogon="false"
        breaks="5.1.1"
        class="org.talend.repository.model.migration.ChangetMongoDBInputSortTextToTable"
        id="org.talend.repository.model.migration.ChangetMongoDBInputSortTextToTable"
        name="ChangetMongoDBInputSortTextToTable"
        version="5.1.2">
        </projecttask>
        <projecttask
            beforeLogon="false"
            breaks="5.1.1"
            class="org.talend.repository.model.migration.ChangeOptionDefaultValueFortNormalize"
            id="org.talend.repository.model.migration.ChangeOptionDefaultValueFortNormalize"
            name="ChangeOptionDefaultValueFortNormalize"
            version="5.1.2">
        </projecttask>
        <projecttask
              beforeLogon="false"
              breaks="5.1.1"
              class="org.talend.repository.model.migration.ChangeDefaultValueFortNormalizeCSVOption"
              id="org.talend.repository.model.migration.ChangeDefaultValueFortNormalizeCSVOption"
              name="ChangeDefaultValueFortNormalizeCSVOption"
              version="5.1.2">
        </projecttask>
      <workspacetask
        breaks="5.2.0"
        class="org.talend.repository.model.migration.ChangeProjectTechinicalNameMigrationTask"
        id="org.talend.repository.model.migration.ChangeProjectTechinicalName"
        name="Change Project Techinical Name"
        version="5.2.0">
     </workspacetask>
        <projecttask
              beforeLogon="false"
              breaks="5.1.1"
              class="org.talend.repository.model.migration.ChangeSpecifyKeysAndColumnsFortCassandraInput"
              description="Change &quot;Specify keys&quot; checked and if &quot;columns&quot; not equals &quot;&quot; check &quot;Sepify columns&quot;"
              id="org.talend.repository.model.migration.ChangeSpecifyKeysAndColumnsFortCassandraInput"
              name="ChangeSpecifyKeysAndColumnsFortCassandraInput"
              version="5.1.2">
        </projecttask>
        <projecttask
              beforeLogon="false"
              breaks="5.1.1"
              class="org.talend.repository.model.migration.ChangeDefaultClientMode4OldJobsBonitaInstantiateProcess"
              description="Change the default value of the new added field: Client Mode from Http Client to Java Client when migrating old jobs to 5.2.0 for tBonitaInstantiateProcess"
              id="org.talend.repository.model.changeDefaultClientMode4OldJobsBonitaInstantiateProcess"
              name="ChangeDefaultClientMode4OldJobsBonitaInstantiateProcess"
              version="5.1.2">
        </projecttask>
        <projecttask
              beforeLogon="false"
              breaks="5.1.1"
              class="org.talend.repository.model.migration.UpdateJobSettingsForOracleMigrationTask"
              id="org.talend.repository.model.migration.UpdateJobSettingsForOracleMigrationTask"
              name="UpdateJobSettingsForOracle"
              version="5.1.2">
        </projecttask>
        <projecttask
              beforeLogon="false"
              breaks="5.1.1"
              class="org.talend.repository.model.migration.ChangeOracleJarName4OracleComponents"
              description="change the jar name of the oracle jdbc drivers to be exactly the same with the official oracle jdbc drivers"
              id="org.talend.repository.model.migration.ChangeOracleJarName4OracleComponents"
              name="ChangeOracleJarName4OracleComponents"
              version="5.1.2">
        </projecttask>
        <projecttask
              beforeLogon="false"
              breaks="5.2.0"
              class="org.talend.repository.model.migration.ChangeOracleJarName4OracleComponentsByDB_VERSION"
              description="change item value of DB_VERSION for oracle components, for exmpale : from oracle6.jar to ORACLE_11-6"
              id="org.talend.repository.model.migration.ChangeOracleJarName4OracleComponentsByDB_VERSION"
              name="ChangeOracleJarName4OracleComponentsByDB_VERSION"
              version="5.2.1">
        </projecttask>
        <projecttask
              beforeLogon="false"
              breaks="5.2.0"
              class="org.talend.repository.model.migration.ChangeMysqlJarReference4MysqlComponents"
              description="change mysql de version value and avoid to depend on jdbc jar name"
              id="org.talend.repository.model.migration.ChangeMysqlJarReference4MysqlComponents"
              name="ChangeMysqlJarReference4MysqlComponents"
              version="5.1.3">
        </projecttask>
        <projecttask
              beforeLogon="false"
              breaks="5.2.0"
              class="org.talend.repository.model.migration.ChangeActiveMqJarName4MOMComponents"
              description="Change activemq-all-5.1.0.jar to activemq-all-5.7.0.jar in jobs where tMOM components are used"
              id="org.talend.repository.model.migration.ChangeActiveMqJarName4MOMComponents"
              name="ChangeActiveMqJarName4MOMComponents"
              version="5.2.1">
        </projecttask>
        <projecttask
              beforeLogon="false"
              breaks="5.2.0"
              class="org.talend.repository.model.migration.AddMomInputToComponentsListMigrationTask"
              description="If in tMOMCommit tMomRollback ComponentsList selection is empty and in Job tMomInput component exists, add it to  Component List select value"
              id="org.talend.repository.model.migration.AddMomInputToComponentsListMigrationTask"
              name="AddMomInputToComponentsListMigrationTask"
              version="5.2.1">
        </projecttask>
        <projecttask
              beforeLogon="false"
              breaks="5.2.0"
              class="org.talend.repository.model.migration.ChangeOracleJarName4OracleDriver"
              description="change the jar name of the oracle jdbc drivers to be exactly the same with the official oracle jdbc drivers"
              id="org.talend.repository.model.migration.ChangeOracleJarName4OracleDriver"
              name="ChangeOracleJarName4OracleDriver"
              version="5.2.1">
        </projecttask>
        <projecttask
              beforeLogon="false"
              breaks="5.2.0"
              class="org.talend.repository.model.migration.RenametStandardizePhoneNumberColumnName"
              description="Rename the schema column &quot;IsPossiblePhoneNumber &quot; to &quot;IsPossiblePhoneNumber&quot;"
              id="org.talend.repository.model.migration.RenametStandardizePhoneNumberColumnName"
              name="RenametStandardizePhoneNumberColumnName"
              version="5.2.1">
        </projecttask>
        <projecttask
            beforeLogon="false"
            breaks="5.2.1"
            class="org.talend.repository.model.migration.ChangeELTHiveOutputPartitionValue"
            description="Add double quotes for tELTHiveOutput Partition Name and Value to support context variable"
            id="org.talend.repository.model.migration.ChangeELTHiveOutputPartitionValue"
            name="ChangeELTHiveOutputPartitionValue"
            version="5.2.2">
      </projecttask>
      <projecttask
            beforeLogon="false"
            breaks="5.2.1"
            class="org.talend.repository.model.migration.ChangeVersionValue4HDFSComponents"
            description="change the hadoop version value from jars"
            id="org.talend.repository.model.migration.ChangeVersionValue4HDFSComponents"
            name="ChangeVersionValue4HDFSComponents"
            version="5.2.2">
      </projecttask>
      <projecttask
            beforeLogon="false"
            breaks="5.2.1"
            class="org.talend.repository.model.migration.SettingValuesIntoHadoopPropertiesFortHiveConnection"
            description="When tELTHiveMap using existing hive connection setting the hadoop properties values in tELTHiveMap for tHiveConenction hadoop properties "
            id="org.talend.repository.model.migration.SettingValuesIntoHadoopPropertiesFortHiveConnection"
            name="SettingValuesIntoHadoopPropertiesFortHiveConnection"
            version="5.2.2">
      </projecttask>
      <projecttask
            beforeLogon="false"
            breaks="5.2.1"
            class="org.talend.repository.model.migration.AddCaseSensitiveToTCreateTableWithHSQLDB"
            description="When tCreateTable do not have CASESENSITIVE property Then set it to true to keep old active"
            id="org.talend.repository.model.migration.AddCaseSensitiveToTCreateTableWithHSQLDB"
            name="AddCaseSensitiveToTCreateTableWithHSQLDB"
            version="5.2.2">
      </projecttask>
      <projecttask
            beforeLogon="false"
            breaks="5.2.0"
            class="org.talend.repository.model.migration.UpdateJobSettingsForMysqlMigrationTask"
            description="change db version for mysql  in job setting "
            id="org.talend.repository.model.migration.UpdateJobSettingsForMysqlMigrationTask"
            name="UpdateJobSettingsForMysqlMigrationTask"
            version="5.1.3">
      </projecttask>
      <projecttask
            beforeLogon="false"
            breaks="5.2.0"
            class="org.talend.repository.model.migration.UpdateJobSettingsForOracleMigrationTask2"
            description="change job setting value of DB_VERSION for oracle ,for exmpale : from oracle6.jar to ORACLE_11-6"
            id="org.talend.repository.model.migration.UpdateJobSettingsForOracleMigrationTask2"
            name="UpdateJobSettingsForOracleMigrationTask2"
            version="5.2.1">
      </projecttask>
      <projecttask
            beforeLogon="false"
            breaks="5.2.0"
            class="org.talend.repository.model.migration.MoveStartsLinkFromPartitionerToDepartitioner"
            description="change Starts link for tRecollector from tPartitioner to tDepartitioner."
            id="org.talend.repository.model.migration.MoveStartsLinkFromPartitionerToDepartitioner"
            name="MoveStartsLinkFromPartitionerToDepartitioner"
            version="5.3.0">
        </projecttask>
        <projecttask
            beforeLogon="false"
            breaks="5.2.1"
            class="org.talend.repository.model.migration.ChangeHadoopVersionValue4TDQComponents"
            description="change DB_VERSION for import jar use REQUEIRE_IF"
            id="org.talend.repository.model.migration.ChangeHadoopVersionValue4TDQComponents"
            name="ChangeHadoopVersionValue4TDQComponents"
            version="5.2.2">
        </projecttask>
        <projecttask
            beforeLogon="false"
            breaks="5.2.1"
            class="org.talend.repository.model.migration.SetReadByJSONPathToFalse"
            description="When tFileInputJSON read by JSON Path ,set &quot;Read By Xpath&quot; check box to be unchecked."
            id="org.talend.repository.model.migration.SetReadByJSONPathToFalse"
            name="SetReadByJSONPathToFalse"
            version="5.2.2">
        </projecttask>
        <projecttask
              beforeLogon="false"
              breaks="5.2.0"
              class="org.talend.repository.model.migration.UniqueJoinKeyParameterTMatchGroupTask"
              description="unique joinkey parameter of tmatchgroup component"
              id="org.talend.repository.model.migration.UniqueJoinKeyParameterTMatchGroupTask"
              name="UniqueJoinKeyParameterTMatchGroup"
              version="5.3.0">
        </projecttask>
        <projecttask
            beforeLogon="false"
            breaks="5.2.1"
            class="org.talend.repository.model.migration.ChangeBagName4tPigCode"
            description="change the bagname for tPigCode."
            id="org.talend.repository.model.migration.ChangeBagName4tPigCode"
            name="ChangeBagName4tPigCode"
            version="5.3.0">
        </projecttask>
        <projecttask
            beforeLogon="false"
            breaks="5.3.0"
            class="org.talend.repository.model.migration.ChangePigVersionOfPigLoadMigrationTask"
            description="change pig version when distribution is MapR or Cloudera"
            id="org.talend.repository.model.migration.ChangePigVersionOfPigLoadMigrationTask"
            name="ChangePigVersionOfPigLoadMigrationTask"
            version="5.3.0">
        </projecttask>
        <projecttask
            beforeLogon="false"
            breaks="5.3.0"
            class="org.talend.repository.model.migration.ChangeHadoopVersionsOfReferenceComponentsMigrationTask"
            description="change hadoop versions to make all the hadoop components the same version name when they are same version"
            id="org.talend.repository.model.migration.ChangeHadoopVersionsOfReferenceComponentsMigrationTask"
            name="ChangeHadoopVersionsOfReferenceComponentsMigrationTask"
            version="5.3.0">
        </projecttask>
        <projecttask
            beforeLogon="false"
            breaks="5.3.0"
            class="org.talend.repository.model.migration.ChangeExtendedInsert2FALSE4tRedshiftOutput"
            description="change extended insert checkbox to false for tRedshiftOutput"
            id="org.talend.repository.model.migration.ChangeExtendedInsert2FALSE4tRedshiftOutput"
            name="ChangeExtendedInsert2FALSE4tRedshiftOutput"
            version="5.3.1">
        </projecttask>
        <projecttask
            beforeLogon="false"
            breaks="5.3.0"
            class="org.talend.repository.model.migration.ChangeFileInputJSONUrlUnCheckWhenXpathCheck"
            description="make tFileInputJSON url checkbox unticked when Xpath checkbox is ticked"
            id="org.talend.repository.model.migration.ChangeFileInputJSONUrlUnCheckWhenXpathCheck"
            name="ChangeFileInputJSONUrlUnCheckWhenXpathCheck"
            version="5.3.1">
        </projecttask>
        <projecttask
            beforeLogon="false"
            breaks="5.2.2"
            class="org.talend.repository.model.migration.ChangeSalesForceComponetsCustomerModuleName"
            description="Add double quote if &quot;customer module name&quot; is not surrounded by it"
            id="org.talend.repository.model.migration.ChangeSalesForceComponetsCustomerModuleName"
            name="ChangeSalesForceComponetsCustomerModuleName"
            version="5.2.3">
        </projecttask>
        <projecttask
              beforeLogon="false"
              breaks="5.4.0"
              class="org.talend.repository.model.migration.ChangeDeleteEmptyFileValueIfAppendTrueFeatureTDI26625"
              description="The components which was modified in 26625, if append is ticked delete empty file is ticked in old job import in new product would get different result"
              id="org.talend.repository.model.migration.ChangeDeleteEmptyFileValueIfAppendTrueFeatureTDI26625"
              name="ChangeDeleteEmptyFileValueIfAppendTrueFeatureTDI26625"
              version="5.4.0">
        </projecttask>
        <projecttask
              beforeLogon="false"
              breaks="5.4.0"
              class="org.talend.repository.model.migration.AddAPIVersion4tMSCRM"
              id="org.talend.repository.model.migration.AddAPIVersion4tMSCRM"
              name="AddAPIVersion4tMSCRM"
              version="5.4.0">
        </projecttask>
        <projecttask
              beforeLogon="false"
              breaks="5.3.1"
              class="org.talend.repository.model.migration.ExcleGenerationModeMigrationTask"
              description="default add USER_MODE as generationMode"
              id="org.talend.repository.model.migration.ExcleGenerationModeMigrationTask"
              name="ExcleGenerationModeMigrationTask"
              version="5.3.2">
        </projecttask>
        <projecttask
              beforeLogon="false"
              breaks="5.3.1"
              class="org.talend.repository.model.migration.MigrationTaskForIssue18419WithDiDemosProject"
              description="if you chose a different name than DI_DEMOS for your demo project,the &quot;beforeRunJobs&quot; job cannot work as the path is hardcoded in the properties"
              id="org.talend.repository.model.migration.MigrationTaskForIssue18419WithDiDemosProject"
              name="Modify tFileUnarchive ZIPFILE field value(DI_DEMOS)"
              version="5.3.2">
        </projecttask>
        <projecttask
              beforeLogon="false"
              breaks="5.2.3"
              class="org.talend.repository.model.migration.CleanDBSchemaOntCreateTableMigrationTask"
              description="set DBSchema to empty on tCreateTable when DBTYPE is MSSQL or SYBASE"
              id="org.talend.repository.model.migration.CleanDBSchemaOntCreateTableMigrationTask"
              name="CleanDBSchemaOntCreateTableMigrationTask"
              version="5.2.4">
        </projecttask>
        <projecttask
              beforeLogon="false"
              breaks="5.2.3"
              class="org.talend.repository.model.migration.ChangeDBName4Hive"
              description="change db name to default value for hive components"
              id="org.talend.repository.model.migration.ChangeDBName4Hive"
              name="ChangeDBName4Hive"
              version="5.2.4">
        </projecttask>
        <projecttask
              beforeLogon="false"
              breaks="5.4.0"
              class="org.talend.repository.model.migration.AddNewFieldsForTDQHadoopComponentsTask"
              description="set NAMENODE_URI value based on the HOST and PORT value, set DISTRIBUTION value based on DB_VERSION"
              id="org.talend.repository.model.migration.AddNewFieldsForTDQHadoopComponentsTask"
              name="AddNewFieldsForTDQHadoopComponentsTask"
              version="5.4.0">
        </projecttask>
        <projecttask
              beforeLogon="false"
              breaks="5.4.0"
              class="org.talend.repository.model.migration.RenameOracleRACToOracleCustomMigrationTask"
              description="Rename the name Oracle RAC to Oracle Custom"
              id="org.talend.repository.model.migration.RenameOracleRACToOracleCustomMigrationTask"
              name="RenameOracleRACToOracleCustomMigrationTask"
              version="5.4.0">
        </projecttask>
        <projecttask
              beforeLogon="false"
              breaks="5.1.9"
              class="org.talend.repository.model.migration.FixWrongDbTypesMigrationTask"
              id="org.talend.repository.model.migration.FixWrongDbTypesMigrationTask"
              name="Fix Wrong DB Types"
              version="5.1.2">
        </projecttask>
        <projecttask
              beforeLogon="false"
              breaks="5.3.9"
              class="org.talend.repository.model.migration.RemoveErrorTagMigrationTask"
              description="remove error tag from the connection "
              id="org.talend.repository.model.migration.RemoveErrorTagMigrationTask"
              name="Remove Error Tag"
              version="5.4.0">
        </projecttask>
        <projecttask
              beforeLogon="false"
              breaks="5.2.3"
              class="org.talend.repository.model.migration.ChangeUsername4Hive"
              description="remove username for hive components"
              id="org.talend.repository.model.migration.ChangeUsername4Hive"
              name="ChangeUsername4Hive"
              version="5.2.4">
        </projecttask>
        <projecttask
            beforeLogon="false"
            breaks="5.3.1"
            class="org.talend.repository.model.migration.ChangeJavaAPIAsDefault4SqoopMigrationTask"
            description="change default excute mode for sqoop components"
            id="org.talend.repository.model.migration.ChangeJavaAPIAsDefault4SqoopMigrationTask"
            name="ChangeJavaAPIAsDefault4SqoopMigrationTask"
            version="5.3.2">
        </projecttask>
        <projecttask
              beforeLogon="false"
              breaks="5.4.0"
              class="org.talend.repository.model.migration.AddDBConnectionVersionMigrationTask"
              id="org.talend.repository.model.migration.AddDBConnectionVersionMigrationTask"
              name="AddDBConnectionVersionMigrationTask"
              version="5.4.1">
        </projecttask>
        <projecttask
              beforeLogon="false"
              breaks="5.4.0"
              class="org.talend.repository.model.migration.AddLoginTypeForSalesforceMigrationTask"
              id="org.talend.repository.model.migration.AddLoginTypeForSalesforceMigrationTask"
              name="AddLoginTypeForSalesforceMigrationTask"
              version="5.4.1">
        </projecttask>
        <projecttask
              beforeLogon="false"
              breaks="5.4.0"
              class="org.talend.repository.model.migration.mr.RemoveUseHadoopPropertiesFortMRConfiguration"
              description="If &quot;USE_HADOOP_PROPERTIES&quot; is unchecked, clear the table &quot;HADOOP_ADVANCED_PROPERTIES&quot;"
              id="org.talend.repository.model.migration.mr.RemoveUseHadoopPropertiesFortMRConfiguration"
              name="RemoveUseHadoopPropertiesFortMRConfiguration"
              version="5.4.1">
        </projecttask>

        <projecttask
              beforeLogon="false"
              breaks="6.0.0"
              class="org.talend.repository.model.migration.spark.ChangeLocalModeForSparkConfiguration"
              description="refactor Spark Configuration to split local and cluster mode mgmt"
              id="org.talend.repository.model.migration.spark.ChangeLocalModeForSparkConfiguration"
              name="ChangeLocalModeForSparkConfiguration"
              version="6.1.0">
        </projecttask>

        <projecttask
              beforeLogon="false"
              breaks="6.1.0"
              class="org.talend.repository.model.migration.spark.RenameSparkVersions"
              description="Rename the wrong version in Spark and Spark Streaming."
              id="org.talend.repository.model.migration.spark.RenameSparkVersions"
              name="RenameSparkVersions"
              version="6.1.0">
        </projecttask>

        <projecttask
              beforeLogon="false"
              breaks="6.1.0"
              class="org.talend.repository.model.migration.ReviewPigLoadLayout"
              description="Review the tPigLoad layout for a better parameters management."
              id="org.talend.repository.model.migration.ReviewPigLoadLayout"
              name="ReviewPigLoadLayout"
              version="6.1.0">
        </projecttask>

        <projecttask
              beforeLogon="false"
              breaks="5.2.3"
              class="org.talend.repository.model.migration.ChangeDefaultEncodingMigrationTask"
              description="As custom encoding not work,change tSybaseBulkExec,tOracleBulkExec default encoding"
              id="org.talend.repository.model.migration.ChangeDefaultEncodingMigrationTask"
              name="ChangeDefaultEncodingMigrationTask"
              version="5.2.4">
        </projecttask>
        <projecttask
              beforeLogon="false"
              breaks="5.2.3"
              class="org.talend.repository.model.migration.SetTrim4tFileOutputXML"
              description="set trim value for tfileoutputxml"
              id="org.talend.repository.model.migration.SetTrim4tFileOutputXML"
              name="SetTrim4tFileOutputXML"
              version="5.2.4">
        </projecttask>
        <projecttask
              beforeLogon="false"
              breaks="5.4.1"
              class="org.talend.repository.model.migration.ChangeDefaultValueFortCassandraOutputDefineCFStructure"
              description="Change &quot;Define column family structure&quot; default value false if old job import into new product"
              id="org.talend.repository.model.migration.ChangeDefaultValueFortCassandraOutputDefineCFStructure"
              name="ChangeDefaultValueFortCassandraOutputDefineCFStructure"
              version="5.4.2">
        </projecttask>
        <projecttask
              beforeLogon="false"
              breaks="5.5.1"
              class="org.talend.repository.model.migration.CorrectTeradataTPTExecInserterOperatorToLoad"
              description="Correct tTeradataTPTExec Inserter Operator to Load"
              id="org.talend.repository.model.migration.CorrectTeradataTPTExecInserterOperatorToLoad"
              name="CorrectTeradataTPTExecInserterOperatorToLoad"
              version="5.6.0">
        </projecttask>
        <projecttask
              beforeLogon="false"
              breaks="5.6.0"
              class="org.talend.repository.model.migration.SetDefaultValue4tWriteJSONFieldGroupByOutput"
              description="Set default value for tWriteJSONFieldGroupByOutput"
              id="org.talend.repository.model.migration.SetDefaultValue4tWriteJSONFieldGroupByOutput"
              name="SetDefaultValue4tWriteJSONFieldGroupByOutput"
              version="5.6.0">
        </projecttask>
        <projecttask
              beforeLogon="false"
              breaks="5.2.3"
              class="org.talend.repository.model.migration.AddHashKeyFromInputConnector4tHashOutput"
              description="add HashKeyFromInputConnector property for tHashOutput component"
              id="org.talend.repository.model.migration.AddHashKeyFromInputConnector4tHashOutput"
              name="AddHashKeyFromInputConnector4tHashOutput"
              version="5.2.4">
        </projecttask>
        <projecttask
              beforeLogon="false"
              breaks="5.4.1"
              class="org.talend.repository.model.migration.UpdateJobSettingsForPostgresMigrationTask"
              id="org.talend.repository.model.migration.UpdateJobSettingsForPostgresMigrationTask"
              name="UpdateJobSettingsForPostgresMigrationTask"
              version="5.4.2">
        </projecttask>
        <projecttask
              beforeLogon="true"
              breaks="5.4.1"
              class="org.talend.repository.model.migration.ChangePostgresDbVersionForProjectSetting"
              id="org.talend.repository.model.migration.ChangePostgresDbVersionForProjectSetting"
              name="ChangePostgresDbVersionForProjectSetting"
              version="5.4.2">
        </projecttask>
        <projecttask
              beforeLogon="false"
              breaks="5.2.3"
              class="org.talend.repository.model.migration.SetContextDumpHidePasswordToFalse"
              description="set tContextDump hidden password checkbox to false when it is null"
              id="org.talend.repository.model.migration.SetContextDumpHidePasswordToFalse"
              name="SetContextDumpHidePasswordToFalse"
              version="5.2.4">
        </projecttask>
        <projecttask
               beforeLogon="false"
               breaks="5.4.1"
               class="org.talend.repository.model.migration.EncryptPasswordInComponentsMigrationTask"
               id="org.talend.repository.model.migration.EncryptPasswordInComponentsMigrationTask"
               name="encrypt passwords in new password fields of jobs"
               version="5.4.2">
        </projecttask>
        <projecttask
               beforeLogon="false"
               breaks="5.4.1"
               class="org.talend.repository.model.migration.ChangeRecordMatchingCustomFunctionValueTask"
               id="org.talend.repository.model.migration.ChangeRecordMatchingCustomFunctionValueTask"
               name="ChangeRecordMatchingCustomFunctionValueTask"
               version="5.4.2">
        </projecttask>
        <projecttask
              beforeLogon="false"
              breaks="5.4.1"
              class="org.talend.repository.model.migration.EncryptPasswordInJobSettingsMigrationTask"
              id="org.talend.repository.model.migration.EncryptPasswordInJobSettingsMigrationTask"
              name="Encrypt passwords in new password fields of job settings implicit context load and stats logs"
              version="5.5.0">
        </projecttask>
        <projecttask
              beforeLogon="true"
              breaks="5.4.1"
              class="org.talend.repository.model.migration.EncryptPasswordInProjectSettingsMigrationTask"
              id="org.talend.repository.model.migration.EncryptPasswordInProjectSettingsMigrationTask"
              name="Encrypt passwords in new password fields of project settings implicit context load and stats logs"
              version="5.4.3">
        </projecttask>
         <projecttask
              beforeLogon="false"
              breaks="5.4.1"
              class="org.talend.repository.model.migration.UpdateDbVersionForVerticaMigrationTask"
              id="org.talend.repository.model.migration.UpdateDbVersionForVerticaMigrationTask"
              name="UpdateDbVersionForVerticaMigrationTask"
              version="5.4.3">
        </projecttask>
        <projecttask
              beforeLogon="false"
              breaks="5.6.0"
              class="org.talend.repository.model.migration.ChangeTMatchGroupGIDTypeTask"
              description="Add the gid use string parameter if not have, value=false"
              id="org.talend.repository.model.migration.ChangeTMatchGroupGIDTypeTask"
              name="Add the gid use string parameter if not have, value=false"
              version="5.6.0">
        </projecttask>
        <projecttask
              beforeLogon="false"
              breaks="5.3.0"
              class="org.talend.repository.model.migration.ChangeUseBatchSizetoFalse4AS400"
              description="set the checkbox:USE_BATCH_SIZE to default from old jobs"
              id="org.talend.repository.model.migration.ChangeUseBatchSizetoFalse4AS400"
              name="ChangeUseBatchSizetoFalse4AS400"
              version="5.3.3">
        </projecttask>
        <projecttask
              beforeLogon="false"
              breaks="5.3.2"
              class="org.talend.repository.model.migration.ChangeRecalculateFormulaValueMigrationTask"
              description="set the checkbox:RECALCULATE_FORMULA to true for old job"
              id="org.talend.repository.model.migration.ChangeRecalculateFormulaValueMigrationTask"
              name="ChangeRecalculateFormulaValueMigrationTask"
              version="5.3.3">
        </projecttask>
        <projecttask
              beforeLogon="false"
              breaks="5.6.0"
              class="org.talend.repository.model.migration.AddCDCTypeForOracleCDCMigrationTask"
              description="Add list for tOracleCDC"
              id="org.talend.repository.model.migration.AddCDCTypeForOracleCDCMigrationTask"
              name="AddCDCTypeForOracleCDCMigrationTask"
              version="5.6.0">
        </projecttask>
        <projecttask
              beforeLogon="false"
              breaks="5.6.0"
              class="org.talend.repository.model.migration.UnifyPasswordEncryption4ContextMigrationTask"
              description="Unify the entryption for context password type"
              id="org.talend.repository.model.migration.UnifyPasswordEncryption4ContextMigrationTask"
              name="UnifyPasswordEncryption4ContextMigrationTask"
              version="5.6.0">
        </projecttask>
        <projecttask
              beforeLogon="false"
              breaks="5.6.0"
              class="org.talend.repository.model.migration.UnifyPasswordEncryption4DBConnectionMigrationTask"
              description="Unify the entryption for DB password field"
              id="org.talend.repository.model.migration.UnifyPasswordEncryption4DBConnectionMigrationTask"
              name="UnifyPasswordEncryption4DBConnectionMigrationTask"
              version="5.6.0">
        </projecttask>
        <projecttask
              beforeLogon="true"
              breaks="5.6.0"
              class="org.talend.repository.model.migration.UnifyPasswordEncryption4ProjectSettingsMigrationTask"
              description="Unify the entryption for pass fields of project settings"
              id="org.talend.repository.model.migration.UnifyPasswordEncryption4ProjectSettingsMigrationTask"
              name="UnifyPasswordEncryption4ProjectSettingsMigrationTask"
              version="5.6.0">
        </projecttask>
        <projecttask
              beforeLogon="false"
              breaks="5.6.0"
              class="org.talend.repository.model.migration.UnifyPasswordEncryption4ParametersInJobMigrationTask"
              description="Unify the entryption for pass fields of parameters of jobs"
              id="org.talend.repository.model.migration.UnifyPasswordEncryption4ParametersInJobMigrationTask"
              name="UnifyPasswordEncryption4ParametersInJobMigrationTask"
              version="5.6.0">
        </projecttask>
        <projecttask
              beforeLogon="false"
              breaks="5.5.1"
              class="org.talend.repository.model.migration.ChangeParameterName4tMDMConnection"
              description="Change parameters USER/PASS to USERNAME/PASSWORD"
              id="org.talend.repository.model.migration.ChangeParameterName4tMDMConnection"
              name="ChangeParameterName4tMDMConnection"
              version="5.6.0">
        </projecttask>
        <projecttask
              beforeLogon="false"
              breaks="5.6.0"
              class="org.talend.repository.model.migration.SetDieOnErrorFalse4tSCPDelete"
              description="set old tSCPDelete die on error as fasle"
              id="org.talend.repository.model.migration.SetDieOnErrorFalse4tSCPDelete"
              name="SetDieOnErrorFalse4tSCPDelete"
              version="5.6.0">
        </projecttask>
        <projecttask
              beforeLogon="false"
              breaks="5.6.0"
              class="org.talend.repository.model.migration.RemoveUnuseQuoteOnTLoop"
              id="org.talend.repository.model.migration.RemoveUnuseQuoteOnTLoop"
              name="RemoveUnuseQuoteOnTLoop"
              version="5.6.0">
        </projecttask>
        <projecttask
              beforeLogon="false"
              breaks="5.6.0"
              class="org.talend.repository.model.migration.SetTPigStoreResultAssociatedTPigLoad"
              id="org.talend.repository.model.migration.SetTPigStoreResultAssociatedTPigLoad"
              name="Set tStoreResult associated tPigLoad"
              description="The tPigStoreResult is now linked to a tPigLoad, we need to set the option for old jobs"
              version="5.6.1">
        </projecttask>
        <projecttask
              beforeLogon="false"
              breaks="5.6.1"
              class="org.talend.repository.model.migration.ChangeMappingParameter4Redshift"
              id="org.talend.repository.model.migration.ChangeMappingParameter4Redshift"
              name="ChangeMappingParameter4Redshift"
              description="change the mapping db id for redshift components"
        version="5.6.2">
    </projecttask>
    <projecttask
        beforeLogon="false"
              breaks="5.6.1"
              class="org.talend.repository.model.migration.ChangeReadByParameter4tFileInputJSON"
              id="org.talend.repository.model.migration.ChangeReadByParameter4tFileInputJSON"
              name="ChangeReadByParameter4tFileInputJSON"
              description="change the checkbox parameter to closedlist parameter for tFileInputJSON"
              version="5.6.2">
        </projecttask>
      <projecttask
          beforeLogon="false"
          breaks="5.6.1"
          class="org.talend.repository.model.migration.ChangeDefaultValue4tMarketoOutput"
          description="Change the default value of IS_VIRTUAL_COMPONENT for syncMultipleLeads mode"
          id="org.talend.repository.model.migration.ChangeDefaultValue4tMarketoOutput"
          name="ChangeDefaultValue4tMarketoOutput"
          version="6.0.0">
      </projecttask>
      <projecttask
              beforeLogon="false"
              breaks="5.6.1"
              class="org.talend.repository.model.migration.CorrectBatchModeForDBComponents"
              id="org.talend.repository.model.migration.CorrectBatchModeForDBComponents"
              name="CorrectBatchModeForDBComponents"
              version="5.6.2">
        </projecttask>
        <projecttask
              beforeLogon="false"
              breaks="5.6.1"
              class="org.talend.repository.model.migration.CorrectBatchModeForTeradataOutput"
              id="org.talend.repository.model.migration.CorrectBatchModeForTeradataOutput"
              name="CorrectBatchModeForTeradataOutput"
              version="5.6.2">
        </projecttask>
        <projecttask
              beforeLogon="false"
              breaks="6.1.0"
              class="org.talend.repository.model.migration.TickDieOnError4tFileUnarchive"
              id="org.talend.repository.model.migration.TickDieOnError4tFileUnarchive"
              name="TickDieOnError4tFileUnarchive"
              version="6.1.1">
        </projecttask>
        <projecttask
              beforeLogon="false"
              breaks="5.6.1"
              class="org.talend.repository.model.migration.CorrectBatchModeForJDBCOutput"
              id="org.talend.repository.model.migration.CorrectBatchModeForJDBCOutput"
              name="CorrectBatchModeForJDBCOutput"
              version="5.6.2">
        </projecttask>
        <projecttask
              beforeLogon="false"
              breaks="5.6.1"
              class="org.talend.repository.model.migration.CorrectBatchSizeForDBComponents"
              id="org.talend.repository.model.migration.CorrectBatchSizeForDBComponents"
              name="CorrectBatchSizeForDBComponents"
              version="5.6.2">
        </projecttask>
        <projecttask
              beforeLogon="false"
              breaks="5.6.1"
              class="org.talend.repository.model.migration.CorrectBatchSizeForDBComponentsMore"
              id="org.talend.repository.model.migration.CorrectBatchSizeForDBComponentsMore"
              name="CorrectBatchSizeForDBComponentsMore"
              version="5.6.2">
        </projecttask>
        <projecttask
              beforeLogon="false"
              breaks="5.6.1"
              class="org.talend.repository.model.migration.ChangeParameter4tSAPIDocOutput"
              id="org.talend.repository.model.migration.ChangeParameter4tSAPIDocOutput"
              name="ChangeParameter4tSAPIDocOutput"
              description="change parameter for tsapidocoutput"
              version="5.6.2">
        </projecttask>
        <projecttask
              beforeLogon="false"
              breaks="5.6.1"
              class="org.talend.repository.model.migration.AddSchemaDefaultValue4tFileInputDelimited"
              description="Add  default value for schema   primitive type for tFileInputDelimited"
              id="org.talend.repository.model.migration.AddSchemaDefaultValue4tFileInputDelimited"
              name="AddSchemaDefaultValue4tFileInputDelimited"
              version="6.0.0">
        </projecttask>
        <projecttask
              beforeLogon="false"
              breaks="6.0.0"
              class="org.talend.repository.model.migration.SetDefaultVauleMDMServerVersionFeatureTDI31722"
              description="add default value for tMDMXXX"
              id="org.talend.repository.model.migration.SetDefaultVauleMDMServerVersionFeatureTDI31722"
              name="SetDefaultVauleMDMServerVersionFeatureTDI31722"
              version="6.0.0">
          </projecttask>
        <projecttask
              beforeLogon="false"
              breaks="6.0.0"
              class="org.talend.repository.model.migration.SetUrltStewardshipXXXTDI32354"
              description="concat host and port to a url"
              id="org.talend.repository.model.migration.SetUrltStewardshipXXXTDI32354"
              name="SetUrltStewardshipXXXTDI32354"
              version="6.0.0">
        </projecttask>
        <projecttask
              beforeLogon="false"
              breaks="6.0.0"
              class="org.talend.repository.model.migration.ChangeMongoDBMinimalVersion"
              id="org.talend.repository.model.migration.ChangeMongoDBMinimalVersion"
              description="Change mongoDB version to 3.0.X"
              name="ChangeMongoDBMinimalVersion"
              version="6.0.0">
        </projecttask>
        <projecttask
              beforeLogon="false"
              breaks="6.0.0"
              class="org.talend.repository.model.migration.ActivateQueryLogging"
              id="org.talend.repository.model.migration.ActivateQueryLogging"
              description="Activate Query Logging for tTeradata Components"
              name="ActivateQueryLogging"
              version="6.0.0">
        </projecttask>
        <projecttask
              beforeLogon="false"
              breaks="6.0.0"
              class="org.talend.repository.model.migration.MigrateEncoding4tSalesforceWave"
              id="org.talend.repository.model.migration.MigrateEncoding4tSalesforceWave"
              description="Migrate the encoding for tSalesforceWave"
              name="MigrateEncoding4tSalesforceWave"
              version="6.0.0">
        </projecttask>
        <projecttask
              beforeLogon="false"
              breaks="6.0.0"
              class="org.talend.repository.model.migration.ChangeDefaultValue4JSONComponents"
              id="org.talend.repository.model.migration.ChangeDefaultValue4JSONComponents"
              description="Change default value for json components"
              name="ChangeDefaultValue4JSONComponents"
              version="6.0.0">
        </projecttask>
        <projecttask
              beforeLogon="false"
              breaks="6.0.0"
              class="org.talend.repository.model.migration.MigrateDeprecatedHadoopDistribution1"
              id="org.talend.repository.model.migration.MigrateDeprecatedHadoopDistribution1"
              description="Migrate HDP 1.0 to HDP 1.2, CDH 3 to CDH 4, MapR 1 to MapR 2, and MapR EMR to EMR 1.4.0."
              name="MigrateDeprecatedHadoopDistribution1"
              version="6.0.0">
        </projecttask>
        <projecttask
              beforeLogon="false"
              breaks="6.0.0"
              class="org.talend.repository.model.migration.CheckIncludeSeparatorOnTFileOutputPositional"
              id="org.talend.repository.model.migration.CheckIncludeSeparatorOnTFileOutputPositional"
              description="Keep using separator if exists within file headers written by tFileOutputPositional (MR, Spark, Spark Streaming)"
              name="CheckIncludeSeparatorOnTFileOutputPositional"
              version="6.0.0">
        </projecttask>
        <projecttask
              beforeLogon="false"
              breaks="6.1.0"
              class="org.talend.repository.model.migration.spark.StripslachesOnQuotesForTCollectAndCheck"
              id="org.talend.repository.model.migration.spark.StripslachesOnQuotesForTCollectAndCheck"
              description="Remove slash before quotes on tCollectAndCheck"
              name="StripslachesOnQuotesForTCollectAndCheck"
              version="6.1.0">
        </projecttask>
        <projecttask
              beforeLogon="false"
              breaks="6.0.0"
              class="org.talend.repository.model.migration.ChangeDefaultSparkSerializer"
              id="org.talend.repository.model.migration.ChangeDefaultSparkSerializer"
              description="Change the default Spark serializer from Java to Kryo."
              name="ChangeDefaultSparkSerializer"
              version="6.0.0">
        </projecttask>
        <projecttask
              beforeLogon="false"
              breaks="6.0.0"
              class="org.talend.repository.model.migration.MapNetsuiteOperatorValueTDI32245"
              description="map old value to new"
              id="org.talend.repository.model.migration.MapNetsuiteOperatorValueTDI32245"
              name="MapNetsuiteOperatorValueTDI32245"
              version="6.0.0">
        </projecttask>
        <projecttask
              beforeLogon="false"
              breaks="6.0.0"
              class="org.talend.repository.model.migration.ChangeValue4BonitaComponents"
              description="fix the db version parameter for bonita components"
              id="org.talend.repository.model.migration.ChangeValue4BonitaComponents"
              name="ChangeValue4BonitaComponents"
              version="6.0.1">
        </projecttask>
        <projecttask
              beforeLogon="false"
              breaks="6.0.0"
              class="org.talend.repository.model.migration.BuildRecycleBinIndexMigrationTask"
              id="org.talend.repository.model.migration.BuildRecycleBinIndexMigrationTask"
              name="BuildRecycleBinIndexMigrationTask"
              version="6.0.1">
        </projecttask>
        <projecttask
              beforeLogon="false"
              breaks="6.0.0"
              class="org.talend.repository.model.migration.ChangeDefaultValueForCassandraAPIVersion"
              id="org.talend.repository.model.migration.ChangeDefaultValueForCassandraAPIVersion"
              name="ChangeDefaultValueForCassandraAPIVersion"
              version="6.1.0">
        </projecttask>
        <projecttask
              beforeLogon="false"
              breaks="6.0.0"
              class="org.talend.repository.model.migration.AddPortForTCassandraConfigurationSpark"
              id="org.talend.repository.model.migration.AddPortForTCassandraConfigurationSpark"
              name="AddPortForTCassandraConfigurationSpark"
              version="6.1.0">
        </projecttask>
        <projecttask
              beforeLogon="false"
              breaks="6.0.0"
              class="org.talend.repository.model.migration.AddTableActionForUpdateCassandraDatastax"
              id="org.talend.repository.model.migration.AddTableActionForUpdateCassandraDatastax"
              name="AddTableActionForUpdateCassandraDatastax"
              version="6.1.0">
        </projecttask>
        <projecttask
              beforeLogon="false"
              breaks="6.0.0"
              class="org.talend.repository.model.migration.UnifyParameterOfDatastaxAndHectorForCassandra"
              id="org.talend.repository.model.migration.UnifyParameterOfDatastaxAndHectorForCassandra"
              name="UnifyParameterOfDatastaxAndHectorForCassandra"
              version="6.1.0">
        </projecttask>
        <projecttask
              beforeLogon="true"
              breaks="6.0.0"
              class="org.talend.repository.model.migration.RemoveProjectLibsFolder"
              description="Remove libs folder in project"
              id="org.talend.repository.model.migration.RemoveProjectLibsFolder"
              name="RemoveProjectLibsFolder"
              version="6.0.1">
        </projecttask>
        <projecttask
              beforeLogon="false"
              breaks="6.0.0"
              class="org.talend.repository.model.migration.DisableUseBatchWhenRejectLineExists"
              description="Disable use batch when reject line exists"
              id="org.talend.repository.model.migration.DisableUseBatchWhenRejectLineExists"
              name="DisableUseBatchWhenRejectLineExists"
              version="6.1.0">
        </projecttask>
        <projecttask
              beforeLogon="false"
              breaks="6.0.0"
              class="org.talend.repository.model.migration.ChangeDefaultValue4tLogRow"
              description="Change the default value of PRINT_CONTENT_WITH_LOG4J"
              id="org.talend.repository.model.migration.ChangeDefaultValue4tLogRow"
              name="ChangeDefaultValue4tLogRow"
              version="6.1.0">
        </projecttask>
        <projecttask
              beforeLogon="false"
              breaks="6.0.0"
              class="org.talend.repository.model.migration.ChangeBatchParameter4SomeDBComponents"
              description="Change the USE_BATCH parameter value of some db components"
              id="org.talend.repository.model.migration.ChangeBatchParameter4SomeDBComponents"
              name="ChangeBatchParameter4SomeDBComponents"
              version="6.1.0">
         </projecttask>
          <projecttask
                beforeLogon="false"
                breaks="5.6.2"
                class="org.talend.repository.model.migration.MigrateEncoding4tSalesforceWave"
                id="org.talend.repository.model.migration.MigrateEncoding4tSalesforceWave"
                description="Migrate the encoding for tSalesforceWave"
                name="MigrateEncoding4tSalesforceWave"
                version="5.6.3">
          </projecttask>
          <projecttask
               beforeLogon="false"
               breaks="5.6.2"
               class="org.talend.repository.model.migration.CheckIncludeSeparatorOnTFileOutputPositional"
               id="org.talend.repository.model.migration.CheckIncludeSeparatorOnTFileOutputPositional"
               description="Keep using separator if exists within file headers written by tFileOutputPositional (MR)"
               name="CheckIncludeSeparatorOnTFileOutputPositional"
               version="5.6.3">
        </projecttask>
        <projecttask
                beforeLogon="true"
                breaks="5.5.2"
                class="org.talend.repository.model.migration.ChangeComponentSettingNameMigrationTask"
                description="ChangeComponentSettingNameMigrationTask"
                id="org.talend.repository.model.migration.ChangeComponentSettingNameMigrationTask"
                name="ChangeComponentSettingNameMigrationTask"
                version="5.6.2">
        </projecttask>
        <projecttask
              beforeLogon="false"
              breaks="6.1.0"
              class="org.talend.repository.model.migration.UpdateKakfaInputConsumerTimeoutAndAutoOffsetTask"
              id="org.talend.repository.model.migration.UpdateKakfaInputConsumerTimeoutAndAutoOffsetTask"
              description="Update stopping conditions and consumer timeout for tKafkaInput."
              name="UpdateKakfaInputConsumerTimeoutAndAutoOffsetTask"
              version="6.1.0">
        </projecttask>
        <projecttask
              beforeLogon="false"
              breaks="6.0.1"
              class="org.talend.repository.model.migration.ChangeOptionDefaultValueForFileArchive"
              description="Change the old operation name to newo one"
              id="org.talend.repository.model.migration.ChangeOptionDefaultValueForFileArchive"
              name="ChangeOptionDefaultValueForFileArchive"
              version="6.1.0">
        </projecttask>
        <projecttask
              beforeLogon="false"
              breaks="6.1.0"
              class="org.talend.repository.model.migration.ChangeDBVersionValue4BonitaComponents"
              description="Change the old db version value"
              id="org.talend.repository.model.migration.ChangeDBVersionValue4BonitaComponents"
              name="ChangeDBVersionValue4BonitaComponents"
              version="6.1.1">
        </projecttask>
        <projecttask
              beforeLogon="false"
              breaks="6.1.0"
              class="org.talend.repository.model.migration.AddContextCommentValueMigrationTask"
              description="Copy context comment value to other groups"
              id="org.talend.repository.model.migration.AddContextCommentValueMigrationTask"
              name="AddContextCommentValueMigrationTask"
              version="6.1.2">
        </projecttask>
        <projecttask
              beforeLogon="false"
              breaks="6.2.0"
              class="org.talend.repository.model.migration.ChangeLogLevel4tRedshiftInput"
              description="Change log level"
              id="org.talend.repository.model.migration.ChangeLogLevel4tRedshiftInput"
              name="ChangeLogLevel4tRedshiftInput"
              version="6.2.0">
        </projecttask>
        <projecttask
              beforeLogon="false"
              breaks="6.2.0"
              class="org.talend.repository.model.migration.UpdateUrlForRedShiftMigrationTask"
              description="Update RedShift JDBC url"
              id="org.talend.repository.model.migration.UpdateUrlForRedShiftMigrationTask"
              name="UpdateUrlForRedShiftMigrationTask"
              version="6.2.0">
        </projecttask>
        <projecttask
              beforeLogon="false"
              breaks="6.2.0"
              class="org.talend.repository.model.migration.ChangeDefaultValueForCassandra3Version"
              description="use cassandra 1.1.2 as the version for the old one"
              id="org.talend.repository.model.migration.ChangeDefaultValueForCassandra3Version"
              name="ChangeDefaultValueForCassandra3Version"
              version="6.2.0">
        </projecttask>
        <projecttask
              beforeLogon="false"
              breaks="6.1.0"
              class="org.talend.repository.model.migration.SubstituteRemovedMDMOperatorMigrationTask"
              description="Substitute removed operator in tMDM component"
              id="org.talend.repository.model.migration.SubstituteRemovedMDMOperatorMigrationTask"
              name="SubstituteRemovedMDMOperatorMigrationTask"
              version="6.2.0">
		</projecttask>
        <projecttask
              beforeLogon="false"
              breaks="5.6.2"
              class="org.talend.repository.model.migration.RenameDriverJarPathForDBConnectionMigrationTask"
              description="Rename jar path in DB connection item"
              id="org.talend.repository.model.migration.RenameDriverJarPathForDBConnectionMigrationTask"
              name="RenameDriverJarPathForDBConnectionMigrationTask"
              version="5.6.3">
        </projecttask>
        <projecttask
              beforeLogon="false"
              breaks="6.0.1"
              class="org.talend.repository.model.migration.RemoveDuplicatedContextGroupMigrationTask"
              description="Remove duplicated context group"
              id="org.talend.repository.model.migration.RemoveDuplicatedContextGroupMigrationTask"
              name="RemoveDuplicatedContextGroupMigrationTask"
              version="6.1.2">
        </projecttask>
        <projecttask
              beforeLogon="false"
              breaks="6.2.1"
              class="org.talend.repository.model.migration.ChangeDefaultValueForCassandraOutputBatch"
              id="org.talend.repository.model.migration.ChangeDefaultValueForCassandraOutputBatch"
              name="ChangeDefaultValueForCassandraOutputBatch"
              version="6.2.1">
        </projecttask>
        <projecttask
              beforeLogon="false"
              breaks="6.1.1"
              class="org.talend.repository.model.migration.UpdateJobletContextInJobMigrationTask"
              description="Update Joblet context in jobs"
              id="org.talend.repository.model.migration.UpdateJobletContextInJobMigrationTask"
              name="UpdateJobletContextInJobMigrationTask"
              version="6.1.2">
        </projecttask>

        <projecttask
              beforeLogon="false"
              breaks="6.2.0"
              class="org.talend.repository.model.migration.SetDefaultValueForNewerEmailFirstOfTDI35976"
              id="org.talend.repository.model.migration.SetDefaultValueForNewerEmailFirstOfTDI35976"
              name="SetDefaultValueForNewerEmailFirstOfTDI35976"
              version="6.2.1">
        </projecttask>
        <projecttask
        	  beforeLogon="false"
              breaks="6.2.0"
              class="org.talend.repository.model.migration.ReplaceVarcharArrayWithVarcharIssueTDI35719"
              id="org.talend.repository.model.migration.ReplaceVarcharArrayWithVarcharIssueTDI35719"
              name="ReplaceVarcharArrayWithVarcharIssueTDI35719"
              version="6.2.1">
        </projecttask>
        <projecttask
        	  beforeLogon="false"
              breaks="6.2.0"
              class="org.talend.repository.model.migration.AddDefaultVersionValueForElasticsearchLookupInput"
              id="org.talend.repository.model.migration.AddDefaultVersionValueForElasticsearchLookupInput"
              name="AddDefaultVersionValueForElasticsearchLookupInput"
              version="6.2.1">
        </projecttask>
        <projecttask
              beforeLogon="false"
              breaks="6.0.0"
              class="org.talend.repository.model.migration.ReviseInvalidContextNamesMigrationTask"
              description="Revise invalid context names of context items."
              id="org.talend.repository.model.migration.ReviseInvalidContextNamesMigrationTask"
              name="ReviseInvalidContextNamesMigrationTask"
              version="6.1.2">
        </projecttask>
        <projecttask
              beforeLogon="false"
              breaks="6.1.1"
              class="org.talend.repository.model.migration.UpdateELTComponentMigrationTask"
              description="Update ELT components"
              id="org.talend.repository.model.migration.UpdateELTComponentMigrationTask"
              name="UpdateELTComponentMigrationTask"
              version="6.1.2">
        </projecttask>
        <projecttask
              beforeLogon="true"
              breaks="6.2.1"
              class="org.talend.repository.model.migration.ChangeMappingFileMigrationTask"
              description="Change mapping file"
              id="org.talend.repository.model.migration.ChangeMappingFileMigrationTask"
              name="ChangeMappingFileMigrationTask"
              version="6.2.2">
        </projecttask>
        <projecttask
              beforeLogon="false"
              breaks="6.3.0"
              class="org.talend.repository.model.migration.ChangeTypeMappingForRedshift"
              id="org.talend.repository.model.migration.ChangeTypeMappingForRedshift"
              name="ChangeTypeMappingForRedshift"
              version="6.3.1">
        </projecttask>
        <projecttask
              beforeLogon="false"
              breaks="6.3.2"
              class="org.talend.repository.model.migration.ResetVMArgumentMigrationTask"
              description="ResetVMArgumentMigrationTask"
              id="org.talend.repository.model.migration.ResetVMArgumentMigrationTask"
              name="ResetVMArgumentMigrationTask"
              version="6.4.1">
        </projecttask>
        <projecttask
              beforeLogon="false"
              breaks="6.1.0"
              class="org.talend.repository.model.migration.FixUnevenItemContextParametersMigrationTask"
              id="org.talend.repository.model.migration.FixUnevenItemContextParametersMigrationTask"
              name="FixUnevenItemContextParametersMigrationTask"
              version="6.4.1">
        </projecttask>
        <projecttask
<<<<<<< HEAD
               beforeLogon="false"
               breaks="6.2.1"
               class="org.talend.repository.model.migration.AddNewIgnoreNullSettingForTMicrosoftCrmOutputTask"
               id="org.talend.repository.model.migration.AddNewIgnoreNullSettingForTMicrosoftCrmOutputTask"
               name="AddNewIgnoreNullSettingForTMicrosoftCrmOutputTask"
               version="6.2.2">
         </projecttask>
=======
              beforeLogon="false"
              breaks="6.4.0"
              class="org.talend.repository.model.migration.UncheckExceptionOnFileExistMigrationTask"
              id="org.talend.repository.model.migration.UncheckExceptionOnFileExistMigrationTask"
              name="UncheckExceptionOnFileExistMigrationTask"
              version="6.4.1">
        </projecttask>
>>>>>>> fe70f2e4
   </extension>

   <extension
         point="org.talend.core.runtime.librariesNeeded">
      <libraryNeeded
          context="JBoss ESB Export"
          language="java"
          message="Library needed to export to JBoss ESB"
          name="jbossesb-rosetta.jar"  mvn_uri="mvn:org.talend.libraries/jbossesb-rosetta/6.0.0"
          required="true"/>
   </extension>
   <!--
   <extension
         point="org.eclipse.ui.commands">
      <category
            id="org.talend.repository.integration"
            name="Talend">
      </category>

      <command
            categoryId="org.talend.repository.integration"
            id="org.talend.repository.integration.bootTalend"
            name="Boot Talend">
      </command>

   </extension>

   <extension
         point="org.eclipse.ui.handlers">
      <handler
            class="org.talend.repository.plugin.integration.LaunchTalendHandler"
            commandId="org.talend.repository.integration.bootTalend">
      </handler>
   </extension>

   <extension
         point="org.eclipse.ui.bindings">
      <key
            commandId="org.talend.repository.integration.bootTalend"
            contextId="org.eclipse.ui.contexts.window"
            schemeId="org.talend.core.scheme"
            sequence="Ctrl+Shift+B">
      </key>
   </extension>

   <extension
         point="org.eclipse.ui.menus">
      <menuContribution
            locationURI="toolbar:org.eclipse.ui.main.toolbar?after=additions">
         <toolbar
               id="org.talend.repository.integration">
            <command
                  commandId="org.talend.repository.integration.bootTalend"
                  icon="icons/newProject.png"
                  id="org.talend.repository.toolbar.bootTalend"
                  tooltip="Boot Talend Studio">
            </command>
         </toolbar>
      </menuContribution>
   </extension>
    -->
   <extension
         point="org.eclipse.ui.actionSets">
      <actionSet
            id="org.talend.repository.bootTalendActionSet"
            label="label"
            visible="true">
         <action
               class="org.talend.repository.plugin.integration.BootTalendAction"
               icon="icons/newProject.png"
               id="org.talend.repository.bootTalendAction"
               label="Boot Talend"
               style="push"
               toolbarPath="Default"
               tooltip="boot a new Talend Open Studio.">
         </action>
      </actionSet>
   </extension>
   <extension
         point="org.eclipse.core.runtime.preferences">
      <initializer
            class="org.talend.repository.preference.RepositoryPreferenceInitializer">
      </initializer>
   </extension>
   <extension
         point="org.talend.repository.projectsetting_page">
      <page
            class="org.talend.repository.preference.GeneralProjectSettingPage"
            id="general"
            order="0"
            title="%projectsetting.General">
      </page>
      <page
            category="general"
            class="org.talend.repository.preference.VersionManagementPage"
            id="org.talend.repository.preference.VersionManagementPage"
            title="%projectsetting.VersionManagement">
         <tester
               class="org.talend.repository.preference.VersionManagementProjectSettingPageTester">
         </tester>
      </page>
      <page
            class="org.talend.repository.preference.BlankProjectSettingPage"
            id="designer"
            order="1"
            title="%projectsetting.Designer">
      </page>
      <page
            category="designer"
            class="org.talend.repository.preference.PaletteSettingPage"
            id="org.talend.repository.preference.PaletteSettingPage"
            title="%projectsetting.PaletteSettings">
      </page>
      <page
            class="org.talend.repository.preference.StatusProjectSettingPage"
            id="status"
            order="4"
            title="%prefsStatusName">
      </page>
      <page
            class="org.talend.repository.preference.SecurityProjectSettingPage"
            id="org.talend.repository.securityPage"
            title="%projectsetting.Security">
      </page>
      <page
            category="general"
            class="org.talend.repository.preference.StatusManagerSettingPage"
            id="org.talend.repository.preference.StatusManagementPage"
            title="%projectSetting.StatusManager">
      </page>
      <page
            class="org.talend.repository.preference.CustomComponentSettingPage"
            id="org.talend.repository.preference.CustomComponentSettingPage"
            title="%customCompSetting">
         <tester
               class="org.talend.repository.preference.CustomComponentProjectSettingPageTester">
         </tester>
      </page>
      <page
            class="org.talend.repository.preference.Log4jSettingPage"
            id="org.talend.repository.log4j"
            order="6"
            title="Log4j">
      </page>
      <page
            category="general"
            class="org.talend.repository.preference.MetadataTalendTypePreferencePage"
            id="org.talend.repository.preference.MetadataTalendTypePreferencePage"
            title="%projectSetting.talendType">
      </page>
      <page
            category="general"
            class="org.talend.repository.preference.AutoConversionTypesPreferencePage"
            id="org.talend.repository.preference.AutoConversionTypesPreferencePage"
            title="%projectSetting.auto-ConversionTypes">
      </page>
   </extension>
   <extension
         id="CreateAutomaticConnectionApplication"
         point="org.eclipse.core.runtime.applications">
      <application
            cardinality="singleton-global"
            thread="main"
            visible="true">
         <run
               class="org.talend.repository.application.CreateAutomaticConnectionApplication">
         </run>
      </application>
   </extension>
   <extension
         point="org.eclipse.ui.exportWizards">
      <wizard
            category="org.eclipse.ui.Basic"
            class="org.talend.repository.ui.wizards.newproject.copyfromeclipse.TalendZipFileExportWizard2"
            icon="icons/exportzip_wiz.gif"
            id="org.eclipse.ui.wizards.export.TalendZipFile"
            name="Archive File">
      </wizard>
   </extension>
   <extension
         point="org.talend.core.runtime.tokenInfo_provider">
      <provider
            collector="org.talend.repository.preference.ExportJobTokenCollector"
            id="org.talend.repository.exportjob.tokenProvider"
            name="Export Job">
      </provider>
      <provider
            collector="org.talend.repository.preference.TosTokenCollector"
            description="for job, context, metadatas"
            id="org.talend.repository.tosProvider"
            name="TOS">
      </provider>
   </extension>
   <extension
         point="org.talend.core.repository.repoViewLinker">
      <linker
            class="org.talend.repository.ui.views.link.RoutineRepoViewLinker"
            name="Routine"
            priority="normal">
      </linker>
      <linker
            class="org.talend.repository.ui.views.link.SQLTemplateRepoViewLinker"
            name="SQL Template"
            priority="normal">
      </linker>
   </extension>
   <extension
         point="org.talend.repository.ui.wizards.exportjob.extrachecker">
      <ExtraBuildChecker
            ExtraBuildChecker="org.talend.repository.ui.wizards.exportjob.extrachecker.BanSoapServiceJobChecker">
      </ExtraBuildChecker>
      <ExtraBuildChecker
            ExtraBuildChecker="org.talend.repository.ui.wizards.exportjob.extrachecker.LimitRESTRequestJobChecker">
      </ExtraBuildChecker>
      <ExtraBuildChecker
            ExtraBuildChecker="org.talend.repository.ui.wizards.exportjob.extrachecker.LimitESBConsumerJobChecker">
      </ExtraBuildChecker>
   </extension>
   <extension
         point="org.talend.core.repository.login.task">
      <loginTask
            class="org.talend.repository.ui.login.ExchangeLoginTask">
      </loginTask>
   </extension>

</plugin><|MERGE_RESOLUTION|>--- conflicted
+++ resolved
@@ -2851,15 +2851,6 @@
               version="6.4.1">
         </projecttask>
         <projecttask
-<<<<<<< HEAD
-               beforeLogon="false"
-               breaks="6.2.1"
-               class="org.talend.repository.model.migration.AddNewIgnoreNullSettingForTMicrosoftCrmOutputTask"
-               id="org.talend.repository.model.migration.AddNewIgnoreNullSettingForTMicrosoftCrmOutputTask"
-               name="AddNewIgnoreNullSettingForTMicrosoftCrmOutputTask"
-               version="6.2.2">
-         </projecttask>
-=======
               beforeLogon="false"
               breaks="6.4.0"
               class="org.talend.repository.model.migration.UncheckExceptionOnFileExistMigrationTask"
@@ -2867,7 +2858,14 @@
               name="UncheckExceptionOnFileExistMigrationTask"
               version="6.4.1">
         </projecttask>
->>>>>>> fe70f2e4
+        <projecttask
+        	  beforeLogon="false"
+              breaks="6.2.1"
+              class="org.talend.repository.model.migration.AddNewIgnoreNullSettingForTMicrosoftCrmOutputTask"
+              id="org.talend.repository.model.migration.AddNewIgnoreNullSettingForTMicrosoftCrmOutputTask"
+              name="AddNewIgnoreNullSettingForTMicrosoftCrmOutputTask"
+              version="6.2.2">
+        </projecttask>
    </extension>
 
    <extension
