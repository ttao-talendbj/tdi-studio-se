--- conflicted
+++ resolved
@@ -11,9 +11,12 @@
         java.util.Map
 		" 
 %>
+<%@ include file="@{org.talend.designer.components.localprovider}/components/templates/Log4j/LogUtil.javajet"%>
+
 <%
 	CodeGeneratorArgument codeGenArgument = (CodeGeneratorArgument) argument;
 	INode node = (INode)codeGenArgument.getArgument();
+	LogUtil logUtil = new LogUtil(node);
 	String cid = node.getUniqueName();
 	String spName = ElementParameterParser.getValue(node, "__SPNAME__");
 	
@@ -63,39 +66,24 @@
 		IConnection outgoingConn = outgoingConns.get(0);
 		String outputCol = null;
 		if(outgoingConn.getLineStyle().hasConnectionCategory(IConnectionCategory.DATA)) { // start 1
-<<<<<<< HEAD
-%>
-		List<String> xmlFields = service_<%=cid %>.executeStoredProcedure(wsExeProc_<%=cid %>).getStrings();
-=======
 %>        
 		List<String> xmlFields = service_<%=cid %>.executeStoredProcedure(wsExeProc_<%=cid %>).getStrings();
 		<% logUtil.info("\"Stored procedure executed successfully.\"");%>
->>>>>>> cb39b0bb
 		
 			for(String xmlField_<%=cid %> : xmlFields){
 				<%=outgoingConn.getName()%>.xmlField = xmlField_<%=cid %>;
 <%
 			} else {
-<<<<<<< HEAD
-%>
-				service_<%=cid %>.executeStoredProcedure(wsExeProc_<%=cid %>);
-=======
 %>                
 				service_<%=cid %>.executeStoredProcedure(wsExeProc_<%=cid %>);
 				<% logUtil.info("\"Stored procedure executed successfully.\"");%>
->>>>>>> cb39b0bb
 <%
 			}
 			
 	} else {
-<<<<<<< HEAD
-%>
-		service_<%=cid %>.executeStoredProcedure(wsExeProc_<%=cid %>);
-=======
 %>        
 		service_<%=cid %>.executeStoredProcedure(wsExeProc_<%=cid %>);
         <% logUtil.info("\"Stored procedure executed successfully.\"");%>
->>>>>>> cb39b0bb
 <%
 	}
 %>
