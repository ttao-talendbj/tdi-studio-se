--- conflicted
+++ resolved
@@ -5,9 +5,11 @@
     	org.talend.designer.codegen.config.CodeGeneratorArgument
 		"
 %>
+<%@ include file="@{org.talend.designer.components.localprovider}/components/templates/Log4j/LogUtil.javajet"%>
 <%
 	CodeGeneratorArgument codeGenArgument = (CodeGeneratorArgument) argument;
 	INode node = (INode)codeGenArgument.getArgument();
+	LogUtil logUtil = new LogUtil(node);
 	String cid = node.getUniqueName();
 	String destination = ElementParameterParser.getValue(node, "__DESTINATION__");
 	if(destination!=null && !"".equals(destination)){
@@ -35,12 +37,8 @@
 %>       
 int nb_line_<%=cid %> = 0;
 int nb_line_rejected_<%=cid%> = 0;
-<<<<<<< HEAD
-<%if(!usePartialUpdate){%>
-=======
 <%if(!usePartialUpdate){%>    
     
->>>>>>> cb39b0bb
 	<%if(addTaskID){%>
 		class Util_<%=cid%>{
 			public org.talend.mdm.webservice.WSUpdateMetadataItem makeUpdateMeteItm(String taskID,org.talend.mdm.webservice.WSItemPK wspk){
@@ -63,12 +61,10 @@
 	<%}%>
 	<%if(isMassInsert){
 		if(!isStaging && withReport){%>
-<<<<<<< HEAD
-=======
 		    <% logUtil.debug("\"Put item with report to MDM server.\"");%>
->>>>>>> cb39b0bb
 			java.util.List <org.talend.mdm.webservice.WSPutItemWithReport> miList_<%=cid %> = new java.util.ArrayList<org.talend.mdm.webservice.WSPutItemWithReport>();
 	<%	}else{%>
+		    <% logUtil.debug("\"Put item to staging data.\"");%>
 			java.util.List <org.talend.mdm.webservice.WSPutItem> miList_<%=cid %> = new java.util.ArrayList<org.talend.mdm.webservice.WSPutItem>();
 	<%
 		}
@@ -81,12 +77,9 @@
 }%>
 
 <%if(!useExistingConn){%>
-<<<<<<< HEAD
-=======
 
     <% logUtil.debug("\"Initializing web service from URL: \"", mdmUrl,"\".\"");%>
     
->>>>>>> cb39b0bb
     String murl = <%=mdmUrl %>;
     if(murl.endsWith("?wsdl")) {
         murl = murl.substring(0, murl.length() - 5);
@@ -107,11 +100,8 @@
     <%@ include file="@{org.talend.designer.components.localprovider}/components/templates/password.javajet"%>
 
     context_<%=cid %>.put(javax.xml.ws.BindingProvider.PASSWORD_PROPERTY, decryptedPassword_<%=cid%>);
-<<<<<<< HEAD
-=======
     
     <% logUtil.debug("\"Web service initialized successfully.\"");%>
->>>>>>> cb39b0bb
 <%}else{%>
 	org.talend.mdm.webservice.TMDMService service_<%=cid %> = (org.talend.mdm.webservice.TMDMService)globalMap.get("<%=conn%>");
 <%}%>
