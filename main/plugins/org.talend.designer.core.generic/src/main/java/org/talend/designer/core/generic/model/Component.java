--- conflicted
+++ resolved
@@ -1,1183 +1,3 @@
-<<<<<<< HEAD
-// ============================================================================
-//
-// Copyright (C) 2006-2016 Talend Inc. - www.talend.com
-//
-// This source code is available under agreement available at
-// %InstallDIR%\features\org.talend.rcp.branding.%PRODUCTNAME%\%PRODUCTNAME%license.txt
-//
-// You should have received a copy of the agreement
-// along with this program; if not, write to Talend SA
-// 9 rue Pages 92150 Suresnes, France
-//
-// ============================================================================
-package org.talend.designer.core.generic.model;
-
-import java.io.InputStream;
-import java.util.ArrayList;
-import java.util.HashMap;
-import java.util.List;
-import java.util.Map;
-import java.util.Set;
-
-import org.apache.commons.lang.StringUtils;
-import org.apache.log4j.Logger;
-import org.eclipse.emf.common.util.EList;
-import org.eclipse.jface.preference.IPreferenceStore;
-import org.eclipse.jface.resource.ImageDescriptor;
-import org.eclipse.swt.graphics.ImageData;
-import org.talend.commons.exception.BusinessException;
-import org.talend.components.api.component.ComponentDefinition;
-import org.talend.components.api.component.ComponentImageType;
-import org.talend.components.api.component.Connector;
-import org.talend.components.api.component.Trigger;
-import org.talend.components.api.properties.ComponentProperties;
-import org.talend.components.api.service.ComponentService;
-import org.talend.core.CorePlugin;
-import org.talend.core.GlobalServiceRegister;
-import org.talend.core.model.components.EComponentType;
-import org.talend.core.model.components.IMultipleComponentManager;
-import org.talend.core.model.general.ModuleNeeded;
-import org.talend.core.model.param.ERepositoryCategoryType;
-import org.talend.core.model.process.EComponentCategory;
-import org.talend.core.model.process.EConnectionType;
-import org.talend.core.model.process.EParameterFieldType;
-import org.talend.core.model.process.IElementParameter;
-import org.talend.core.model.process.INode;
-import org.talend.core.model.process.INodeConnector;
-import org.talend.core.model.process.IProcess;
-import org.talend.core.model.temp.ECodePart;
-import org.talend.core.prefs.ITalendCorePrefConstants;
-import org.talend.core.runtime.services.ComponentServiceWithValueEvaluator;
-import org.talend.core.ui.services.IComponentsLocalProviderService;
-import org.talend.daikon.NamedThing;
-import org.talend.daikon.properties.Property;
-import org.talend.daikon.properties.presentation.Form;
-import org.talend.daikon.schema.SchemaElement;
-import org.talend.designer.core.DesignerPlugin;
-import org.talend.designer.core.generic.constants.IGenericConstants;
-import org.talend.designer.core.generic.context.ComponentContextPropertyValueEvaluator;
-import org.talend.designer.core.generic.utils.ComponentsUtils;
-import org.talend.designer.core.model.components.AbstractComponent;
-import org.talend.designer.core.model.components.DummyComponent;
-import org.talend.designer.core.model.components.EParameterName;
-import org.talend.designer.core.model.components.ElementParameter;
-import org.talend.designer.core.model.components.NodeConnector;
-import org.talend.designer.core.model.components.NodeReturn;
-import org.talend.designer.core.ui.editor.nodes.Node;
-import org.talend.designer.core.ui.preferences.TalendDesignerPrefConstants;
-
-/**
- * created by hcyi on Sep 10, 2015 Detailled comment
- *
- */
-public class Component extends AbstractComponent {
-
-    private static Logger log = Logger.getLogger(Component.class);
-
-    private ComponentDefinition componentDefinition;
-
-    private List<ModuleNeeded> componentImportNeedsList;
-
-    private ComponentsProvider provider;
-
-    private Map<String, String> translatedMap = new HashMap<String, String>();
-
-    public Component(ComponentDefinition componentDefinition) throws BusinessException {
-        this.componentDefinition = componentDefinition;
-        // TODO
-        // TCOMP-92
-        this.setPaletteType("DI"); //$NON-NLS-1$
-    }
-
-    public ComponentDefinition getComponentDefinition() {
-        return componentDefinition;
-    }
-
-    @Override
-    public String getName() {
-        return componentDefinition.getName();
-    }
-
-    @Override
-    public String getLongName() {
-        return componentDefinition.getTitle();
-    }
-
-    @Override
-    public String getOriginalFamilyName() {
-        String[] families = componentDefinition.getFamilies();
-        StringBuffer sb = new StringBuffer();
-        for (String familyName : families) {
-            if (sb.length() > 0) {
-                sb.append("|");//$NON-NLS-1$
-            }
-            sb.append(familyName);
-        }
-        return sb.toString();
-    }
-
-    @Override
-    public String getTranslatedFamilyName() {
-        // TCOMP-93 , Need translated name
-        return getOriginalFamilyName();
-    }
-
-    private String getTranslatedValue(final String nameValue) {
-        String returnValue = nameValue;
-        if (translatedMap.containsKey(nameValue)) {
-            return translatedMap.get(nameValue);
-        }
-        return returnValue;
-    }
-
-    @Override
-    public List<ElementParameter> createElementParameters(INode node) {
-        List<ElementParameter> listParam;
-        listParam = new ArrayList<>();
-        addMainParameters(listParam, node);
-        addPropertyParameters(listParam, node, Form.MAIN, EComponentCategory.BASIC);
-        addPropertyParameters(listParam, node, Form.ADVANCED, EComponentCategory.ADVANCED);
-        initializePropertyParameters(listParam, node);
-        addViewParameters(listParam, node);
-        addDocParameters(listParam, node);
-        addValidationRulesParameters(listParam, node);
-        return listParam;
-    }
-
-    @Override
-    public List<NodeReturn> createReturns() {
-        // TUP-4148
-        List<NodeReturn> listReturn = new ArrayList<NodeReturn>();
-        // ****************** add standard returns ******************
-        NodeReturn nodeRet = new NodeReturn();
-        nodeRet.setAvailability("AFTER"); //$NON-NLS-1$
-        nodeRet.setType(STRING_TYPE);
-        nodeRet.setVarName("ERROR_MESSAGE"); //$NON-NLS-1$
-        nodeRet.setDisplayName("Error Message"); //$NON-NLS-1$
-        nodeRet.setName("ERROR_MESSAGE"); //$NON-NLS-1$
-        listReturn.add(nodeRet);
-        return listReturn;
-    }
-
-    private void addDocParameters(final List<ElementParameter> listParam, INode node) {
-        ElementParameter param;
-
-        param = new ElementParameter(node);
-        param.setName(EParameterName.INFORMATION.getName());
-        param.setValue(new Boolean(false));
-        param.setDisplayName(EParameterName.INFORMATION.getDisplayName());
-        param.setFieldType(EParameterFieldType.CHECK);
-        param.setCategory(EComponentCategory.DOC);
-        param.setNumRow(1);
-        param.setReadOnly(false);
-        param.setRequired(false);
-        param.setShow(true);
-        param.setDefaultValue(param.getValue());
-        listParam.add(param);
-
-        param = new ElementParameter(node);
-        param.setName(EParameterName.COMMENT.getName());
-        param.setValue(""); //$NON-NLS-1$
-        param.setDisplayName(EParameterName.COMMENT.getDisplayName());
-        param.setFieldType(EParameterFieldType.MEMO);
-        param.setNbLines(10);
-        param.setCategory(EComponentCategory.DOC);
-        param.setNumRow(2);
-        param.setReadOnly(false);
-        param.setRequired(false);
-        param.setShow(true);
-        param.setDefaultValue(param.getValue());
-        listParam.add(param);
-    }
-
-    private void addValidationRulesParameters(final List<ElementParameter> listParam, INode node) {
-        ElementParameter param;
-
-        param = new ElementParameter(node);
-        param.setName(EParameterName.VALIDATION_RULES.getName());
-        param.setValue(new Boolean(false));
-        param.setDisplayName(EParameterName.VALIDATION_RULES.getDisplayName());
-        param.setFieldType(EParameterFieldType.CHECK);
-        param.setCategory(EComponentCategory.VALIDATION_RULES);
-        param.setNumRow(1);
-        param.setReadOnly(false);
-        param.setRequired(false);
-        param.setDefaultValue(param.getValue());
-        param.setShow(true);
-        listParam.add(param);
-        listParam.add(addValidationRuleType(node, 3));
-    }
-
-    private ElementParameter addValidationRuleType(INode node, int rowNb) {
-        ElementParameter parentParam = new ElementParameter(node);
-        parentParam.setName(EParameterName.VALIDATION_RULE_TYPE.getName());
-        parentParam.setDisplayName(EParameterName.VALIDATION_RULE_TYPE.getDisplayName());
-        parentParam.setFieldType(EParameterFieldType.VALIDATION_RULE_TYPE);
-        parentParam.setCategory(EComponentCategory.VALIDATION_RULES);
-        parentParam.setNumRow(rowNb);
-        parentParam.setReadOnly(false);
-        parentParam.setShow(true);
-        parentParam.setShowIf(EParameterName.VALIDATION_RULES.getName() + " == 'true'"); //$NON-NLS-1$
-        parentParam.setContext(IGenericConstants.CONTEXT);
-        parentParam.setRepositoryValue(ERepositoryCategoryType.VALIDATIONRULES.getName());
-        parentParam.setValue("");
-
-        ElementParameter newParam = new ElementParameter(node);
-        newParam.setCategory(EComponentCategory.VALIDATION_RULES);
-        newParam.setName(EParameterName.VALIDATION_RULE_TYPE.getName());
-        newParam.setDisplayName(EParameterName.VALIDATION_RULE_TYPE.getDisplayName());
-        newParam.setListItemsDisplayName(new String[] { TEXT_BUILTIN, TEXT_REPOSITORY });
-        newParam.setListItemsDisplayCodeName(new String[] { BUILTIN, REPOSITORY });
-        newParam.setListItemsValue(new String[] { BUILTIN, REPOSITORY });
-        newParam.setValue(BUILTIN);
-        newParam.setNumRow(rowNb);
-        newParam.setFieldType(EParameterFieldType.TECHNICAL);
-        newParam.setShow(true);
-        newParam.setShowIf(parentParam.getName() + " =='" + REPOSITORY + "'"); //$NON-NLS-1$ //$NON-NLS-2$
-        newParam.setReadOnly(false);
-        newParam.setContext(IGenericConstants.CONTEXT);
-        newParam.setParentParameter(parentParam);
-
-        newParam = new ElementParameter(node);
-        newParam.setCategory(EComponentCategory.VALIDATION_RULES);
-        newParam.setName(EParameterName.REPOSITORY_VALIDATION_RULE_TYPE.getName());
-        newParam.setDisplayName(EParameterName.REPOSITORY_VALIDATION_RULE_TYPE.getDisplayName());
-        newParam.setListItemsDisplayName(new String[] {});
-        newParam.setListItemsValue(new String[] {});
-        newParam.setNumRow(rowNb);
-        newParam.setFieldType(EParameterFieldType.TECHNICAL);
-        newParam.setValue(""); //$NON-NLS-1$
-        newParam.setShow(false);
-        newParam.setRequired(true);
-        newParam.setContext(IGenericConstants.CONTEXT);
-        newParam.setParentParameter(parentParam);
-        return parentParam;
-    }
-
-    private String getNodeFormatIdWithoutFormatType(String nodeLabel, String nodeFamily) {
-        String ids = null;
-        if (GlobalServiceRegister.getDefault().isServiceRegistered(IComponentsLocalProviderService.class)) {
-            IComponentsLocalProviderService service = (IComponentsLocalProviderService) GlobalServiceRegister.getDefault()
-                    .getService(IComponentsLocalProviderService.class);
-            if (service != null) {
-                ids = service.getPreferenceStore().getString(IComponentsLocalProviderService.FORMAT_IDS);
-            }
-        }
-        String[] idArray = null;
-        if (!StringUtils.isBlank(ids)) {
-            idArray = ids.split(IComponentsLocalProviderService.IDS_SEPARATOR);
-
-            String label = nodeLabel + IComponentsLocalProviderService.PALETTE_ENTRY_TYPE;
-            for (String id : idArray) {
-                if (id.contains(label)) {
-                    return nodeLabel + IComponentsLocalProviderService.PALETTE_ENTRY_TYPE;
-                }
-            }
-
-            label = nodeFamily + IComponentsLocalProviderService.PALETTE_CONTAINER_TYPE;
-            for (String id : idArray) {
-                if (id.contains(label)) {
-                    return nodeFamily + IComponentsLocalProviderService.PALETTE_CONTAINER_TYPE;
-                }
-            }
-
-            label = IComponentsLocalProviderService.PREFERENCE_TYPE_LABEL;
-            for (String id : idArray) {
-                if (id.contains(label)) {
-                    return IComponentsLocalProviderService.PREFERENCE_TYPE_LABEL;
-                }
-            }
-
-            label = IComponentsLocalProviderService.PREFERENCE_TYPE_HINT;
-            for (String id : idArray) {
-                if (id.contains(label)) {
-                    return IComponentsLocalProviderService.PREFERENCE_TYPE_HINT;
-                }
-            }
-
-            label = IComponentsLocalProviderService.PREFERENCE_TYPE_CONNECTION;
-            for (String id : idArray) {
-                if (id.contains(label)) {
-                    return IComponentsLocalProviderService.PREFERENCE_TYPE_CONNECTION;
-                }
-            }
-
-            if (nodeFamily.contains("/")) { //$NON-NLS-1$
-                String rootFamily = nodeFamily.split("/")[0]; //$NON-NLS-1$
-                label = rootFamily + IComponentsLocalProviderService.PALETTE_CONTAINER_TYPE;
-                for (String id : idArray) {
-                    if (id.contains(label)) {
-                        return rootFamily + IComponentsLocalProviderService.PALETTE_CONTAINER_TYPE;
-                    }
-                }
-            }
-        }
-        return null;
-    }
-
-    public void addViewParameters(final List<ElementParameter> listParam, INode node) {
-        ElementParameter param;
-        IPreferenceStore localComponentProviderStore = null;
-        if (GlobalServiceRegister.getDefault().isServiceRegistered(IComponentsLocalProviderService.class)) {
-            IComponentsLocalProviderService service = (IComponentsLocalProviderService) GlobalServiceRegister.getDefault()
-                    .getService(IComponentsLocalProviderService.class);
-            if (service != null) {
-                localComponentProviderStore = service.getPreferenceStore();
-            }
-        }
-        String formatId = getNodeFormatIdWithoutFormatType(getName(), getTranslatedFamilyName());
-        param = new ElementParameter(node);
-        param.setName(EParameterName.LABEL.getName());
-        param.setDisplayName(EParameterName.LABEL.getDisplayName());
-        param.setFieldType(EParameterFieldType.TEXT);
-        param.setCategory(EComponentCategory.VIEW);
-        param.setNumRow(1);
-        param.setReadOnly(false);
-        param.setRequired(false);
-        param.setShow(true);
-        if (formatId != null) {
-            if (localComponentProviderStore != null) {
-                String label = localComponentProviderStore.getString(IComponentsLocalProviderService.PREFERENCE_TYPE_LABEL);
-                if (!"".equals(label)) { //$NON-NLS-1$
-                    param.setValue(label);
-                }
-            }
-        } else {
-            // in case label/format is not set in the preferences.
-            String label = DesignerPlugin.getDefault().getPreferenceStore().getString(TalendDesignerPrefConstants.DEFAULT_LABEL);
-            if (!"".equals(label)) { //$NON-NLS-1$
-                param.setValue(label);
-            }
-        }
-        param.setDefaultValue(param.getValue());
-
-        listParam.add(param);
-
-        param = new ElementParameter(node);
-        param.setName(EParameterName.HINT.getName());
-        param.setDisplayName(EParameterName.HINT.getDisplayName());
-        param.setFieldType(EParameterFieldType.TEXT);
-        param.setCategory(EComponentCategory.VIEW);
-        param.setNumRow(2);
-        param.setReadOnly(false);
-        param.setRequired(false);
-        param.setShow(true);
-        if (formatId != null) {
-            if (localComponentProviderStore != null) {
-                String label = localComponentProviderStore.getString(IComponentsLocalProviderService.PREFERENCE_TYPE_HINT);
-                if (!"".equals(label)) { //$NON-NLS-1$
-                    param.setValue(label);
-                }
-            }
-        } else {
-            // in case hint/format is not set in the preferences.
-            String label = DesignerPlugin.getDefault().getPreferenceStore().getString(TalendDesignerPrefConstants.DEFAULT_HINT);
-            if (!"".equals(label)) { //$NON-NLS-1$
-                param.setValue(label);
-            }
-        }
-        param.setDefaultValue(param.getValue());
-
-        listParam.add(param);
-
-        param = new ElementParameter(node);
-        param.setName(EParameterName.CONNECTION_FORMAT.getName());
-        param.setDisplayName(EParameterName.CONNECTION_FORMAT.getDisplayName());
-        param.setFieldType(EParameterFieldType.TEXT);
-        param.setCategory(EComponentCategory.VIEW);
-        param.setNumRow(3);
-        param.setReadOnly(false);
-        param.setRequired(false);
-        param.setShow(true);
-        if (formatId != null) {
-            if (localComponentProviderStore != null) {
-                String label = localComponentProviderStore.getString(IComponentsLocalProviderService.PREFERENCE_TYPE_CONNECTION);
-                if (!"".equals(label)) { //$NON-NLS-1$
-                    param.setValue(label);
-                }
-            }
-        }
-        param.setDefaultValue(param.getValue());
-        listParam.add(param);
-    }
-
-    public void addMainParameters(final List<ElementParameter> listParam, INode node) {
-        ElementParameter param;
-        param = new ElementParameter(node);
-        param.setName(EParameterName.UNIQUE_NAME.getName());
-        param.setValue(""); //$NON-NLS-1$
-        param.setDisplayName(EParameterName.UNIQUE_NAME.getDisplayName());
-        param.setFieldType(EParameterFieldType.TEXT);
-        param.setCategory(EComponentCategory.ADVANCED);
-        param.setNumRow(1);
-        param.setReadOnly(true);
-        param.setShow(false);
-        listParam.add(param);
-
-        param = new ElementParameter(node);
-        param.setName(EParameterName.COMPONENT_NAME.getName());
-        param.setValue(getName());
-        param.setDisplayName(EParameterName.COMPONENT_NAME.getDisplayName());
-        param.setFieldType(EParameterFieldType.TEXT);
-        param.setCategory(EComponentCategory.TECHNICAL);
-        param.setNumRow(1);
-        param.setReadOnly(true);
-        param.setShow(false);
-        listParam.add(param);
-
-        param = new ElementParameter(node);
-        param.setName(EParameterName.FAMILY.getName());
-        param.setValue(getOriginalFamilyName());
-        param.setDisplayName(EParameterName.FAMILY.getDisplayName());
-        param.setFieldType(EParameterFieldType.TEXT);
-        param.setCategory(EComponentCategory.TECHNICAL);
-        param.setNumRow(3);
-        param.setReadOnly(true);
-        param.setRequired(false);
-        param.setShow(false);
-        listParam.add(param);
-        // TUP-4142
-        if (canStart()) {
-            param = new ElementParameter(node);
-            param.setName(EParameterName.START.getName());
-            param.setValue(new Boolean(false));
-            param.setDisplayName(EParameterName.START.getDisplayName());
-            param.setFieldType(EParameterFieldType.CHECK);
-            param.setCategory(EComponentCategory.TECHNICAL);
-            param.setNumRow(5);
-            param.setReadOnly(true);
-            param.setRequired(false);
-            param.setShow(false);
-            listParam.add(param);
-        }
-        // TUP-4142
-        param = new ElementParameter(node);
-        param.setName(EParameterName.STARTABLE.getName());
-        param.setValue(new Boolean(canStart()));
-        param.setDisplayName(EParameterName.STARTABLE.getDisplayName());
-        param.setFieldType(EParameterFieldType.CHECK);
-        param.setCategory(EComponentCategory.TECHNICAL);
-        param.setNumRow(5);
-        param.setReadOnly(true);
-        param.setRequired(false);
-        param.setShow(false);
-        listParam.add(param);
-        // TUP-4142
-        param = new ElementParameter(node);
-        param.setName(EParameterName.SUBTREE_START.getName());
-        param.setValue(new Boolean(canStart()));
-        param.setDisplayName(EParameterName.SUBTREE_START.getDisplayName());
-        param.setFieldType(EParameterFieldType.CHECK);
-        param.setCategory(EComponentCategory.TECHNICAL);
-        param.setNumRow(5);
-        param.setReadOnly(true);
-        param.setRequired(false);
-        param.setShow(false);
-        listParam.add(param);
-        // TUP-4142
-        param = new ElementParameter(node);
-        param.setName(EParameterName.END_OF_FLOW.getName());
-        param.setValue(new Boolean(canStart()));
-        param.setDisplayName(EParameterName.END_OF_FLOW.getDisplayName());
-        param.setFieldType(EParameterFieldType.CHECK);
-        param.setCategory(EComponentCategory.TECHNICAL);
-        param.setNumRow(5);
-        param.setReadOnly(true);
-        param.setRequired(false);
-        param.setShow(false);
-        listParam.add(param);
-
-        param = new ElementParameter(node);
-        param.setName(EParameterName.ACTIVATE.getName());
-        param.setValue(new Boolean(true));
-        param.setDisplayName(EParameterName.ACTIVATE.getDisplayName());
-        param.setFieldType(EParameterFieldType.CHECK);
-        param.setCategory(EComponentCategory.TECHNICAL);
-        param.setNumRow(5);
-        param.setReadOnly(false);
-        param.setRequired(false);
-        param.setDefaultValue(param.getValue());
-        param.setShow(true);
-        listParam.add(param);
-
-        // TUP-4143
-        param = new ElementParameter(node);
-        param.setName(EParameterName.HELP.getName());
-        param.setValue(getTranslatedValue(PROP_HELP));
-        param.setDisplayName(EParameterName.HELP.getDisplayName());
-        param.setFieldType(EParameterFieldType.TEXT);
-        param.setCategory(EComponentCategory.TECHNICAL);
-        param.setNumRow(6);
-        param.setReadOnly(true);
-        param.setRequired(false);
-        param.setShow(false);
-        listParam.add(param);
-
-        param = new ElementParameter(node);
-        param.setName(EParameterName.UPDATE_COMPONENTS.getName());
-        param.setValue(new Boolean(false));
-        param.setDisplayName(EParameterName.UPDATE_COMPONENTS.getDisplayName());
-        param.setFieldType(EParameterFieldType.CHECK);
-        param.setCategory(EComponentCategory.TECHNICAL);
-        param.setNumRow(5);
-        param.setReadOnly(true);
-        param.setRequired(false);
-        param.setShow(false);
-        listParam.add(param);
-
-        //
-        param = new ElementParameter(node);
-        param.setName(EParameterName.IREPORT_PATH.getName());
-        param.setCategory(EComponentCategory.TECHNICAL);
-        param.setFieldType(EParameterFieldType.DIRECTORY);
-        param.setDisplayName(EParameterName.IREPORT_PATH.getDisplayName());
-        param.setNumRow(99);
-        param.setShow(false);
-        param.setValue(CorePlugin.getDefault().getPluginPreferences().getString(ITalendCorePrefConstants.IREPORT_PATH));
-        param.setReadOnly(true);
-        listParam.add(param);
-
-        param = new ElementParameter(node);
-        param.setName("PROPERTY");//$NON-NLS-1$
-        param.setCategory(EComponentCategory.BASIC);
-        param.setDisplayName(EParameterName.PROPERTY_TYPE.getDisplayName());
-        param.setFieldType(EParameterFieldType.PROPERTY_TYPE);
-        param.setRepositoryValue(getRepositoryType());
-        param.setValue("");//$NON-NLS-1$
-        param.setNumRow(2);
-
-        ElementParameter newParam = new ElementParameter(node);
-        newParam.setCategory(EComponentCategory.BASIC);
-        newParam.setName(EParameterName.PROPERTY_TYPE.getName());
-        newParam.setDisplayName(EParameterName.PROPERTY_TYPE.getDisplayName());
-        newParam.setListItemsDisplayName(new String[] { TEXT_BUILTIN, TEXT_REPOSITORY });
-        newParam.setListItemsDisplayCodeName(new String[] { BUILTIN, REPOSITORY });
-        newParam.setListItemsValue(new String[] { BUILTIN, REPOSITORY });
-        newParam.setValue(BUILTIN);
-        newParam.setNumRow(param.getNumRow());
-        newParam.setFieldType(EParameterFieldType.TECHNICAL);
-        newParam.setShow(false);
-        newParam.setShowIf(param.getName() + " =='" + REPOSITORY + "'"); //$NON-NLS-1$ //$NON-NLS-2$
-        newParam.setReadOnly(param.isReadOnly());
-        newParam.setNotShowIf(param.getNotShowIf());
-        newParam.setContext(IGenericConstants.CONTEXT);
-        newParam.setSerialized(true);
-        newParam.setParentParameter(param);
-
-        newParam = new ElementParameter(node);
-        newParam.setCategory(EComponentCategory.BASIC);
-        newParam.setName(EParameterName.REPOSITORY_PROPERTY_TYPE.getName());
-        newParam.setDisplayName(EParameterName.REPOSITORY_PROPERTY_TYPE.getDisplayName());
-        newParam.setListItemsDisplayName(new String[] {});
-        newParam.setListItemsValue(new String[] {});
-        newParam.setNumRow(param.getNumRow());
-        newParam.setFieldType(EParameterFieldType.TECHNICAL);
-        newParam.setValue(""); //$NON-NLS-1$
-        newParam.setShow(false);
-        newParam.setRequired(true);
-        newParam.setReadOnly(param.isReadOnly());
-        newParam.setShowIf(param.getName() + " =='" + REPOSITORY + "'"); //$NON-NLS-1$//$NON-NLS-2$
-        newParam.setNotShowIf(param.getNotShowIf());
-        newParam.setContext(IGenericConstants.CONTEXT);
-        newParam.setSerialized(true);
-        newParam.setParentParameter(param);
-        listParam.add(param);
-    }
-
-    private void addPropertyParameters(final List<ElementParameter> listParam, final INode node, String formName,
-            EComponentCategory category) {
-        ComponentProperties props = ComponentsUtils.getComponentProperties(getName());
-        Form form = props.getForm(formName);
-        if (node.getComponentProperties() != null) {
-            props = node.getComponentProperties();
-            form = props.getForm(formName);
-        }
-        List<ElementParameter> parameters = ComponentsUtils.getParametersFromForm(node, category, node.getComponentProperties(),
-                null, form, null, null);
-        ComponentService componentService = new ComponentServiceWithValueEvaluator(ComponentsUtils.getComponentService(),
-                new ComponentContextPropertyValueEvaluator(node));
-        for (ElementParameter parameter : parameters) {
-            if (parameter instanceof GenericElementParameter) {
-                GenericElementParameter genericElementParameter = (GenericElementParameter) parameter;
-                genericElementParameter.setComponentService(componentService);
-            }
-        }
-        listParam.addAll(parameters);
-    }
-
-    private void initializePropertyParameters(List<ElementParameter> listParam, final INode node) {
-        initializePropertyParametersForSchema(listParam, node);
-    }
-
-    /**
-     * Sometimes the property parameters of schema are base on other parameters,but they might be initialized after the
-     * schema. So there need to initialize the schema's again.
-     *
-     * @param listParam
-     */
-    private void initializePropertyParametersForSchema(List<ElementParameter> listParam, final INode node) {
-        for (ElementParameter param : listParam) { // TUP-4161
-            if (param.getFieldType().equals(EParameterFieldType.SCHEMA_TYPE)
-                    || param.getFieldType().equals(EParameterFieldType.DCSCHEMA)) {
-                ElementParameter newParam = new ElementParameter(node);
-                newParam.setCategory(EComponentCategory.BASIC);
-                newParam.setName(EParameterName.SCHEMA_TYPE.getName());
-                newParam.setDisplayName(EParameterName.SCHEMA_TYPE.getDisplayName());
-                newParam.setListItemsDisplayName(new String[] { TEXT_BUILTIN, TEXT_REPOSITORY });
-                newParam.setListItemsDisplayCodeName(new String[] { BUILTIN, REPOSITORY });
-                newParam.setListItemsValue(new String[] { BUILTIN, REPOSITORY });
-                newParam.setValue(BUILTIN);
-                newParam.setNumRow(param.getNumRow());
-                newParam.setFieldType(EParameterFieldType.TECHNICAL);
-                newParam.setShow(false);
-                newParam.setShowIf(param.getName() + " =='" + REPOSITORY + "'"); //$NON-NLS-1$ //$NON-NLS-2$
-                newParam.setReadOnly(param.isReadOnly());
-                newParam.setNotShowIf(param.getNotShowIf());
-                newParam.setContext(IGenericConstants.CONTEXT);
-                newParam.setSerialized(true);
-                newParam.setParentParameter(param);
-
-                newParam = new ElementParameter(node);
-                newParam.setCategory(EComponentCategory.BASIC);
-                newParam.setName(EParameterName.REPOSITORY_SCHEMA_TYPE.getName());
-                newParam.setDisplayName(EParameterName.REPOSITORY_SCHEMA_TYPE.getDisplayName());
-                newParam.setListItemsDisplayName(new String[] {});
-                newParam.setListItemsValue(new String[] {});
-                newParam.setNumRow(param.getNumRow());
-                newParam.setFieldType(EParameterFieldType.TECHNICAL);
-                newParam.setValue(""); //$NON-NLS-1$
-                newParam.setShow(false);
-                newParam.setRequired(true);
-                newParam.setReadOnly(param.isReadOnly());
-                newParam.setShowIf(param.getName() + " =='" + REPOSITORY + "'"); //$NON-NLS-1$//$NON-NLS-2$
-                newParam.setNotShowIf(param.getNotShowIf());
-                newParam.setContext(IGenericConstants.CONTEXT);
-                newParam.setSerialized(true);
-                newParam.setParentParameter(param);
-            }
-        }
-    }
-
-    @Override
-    public boolean hasConditionalOutputs() {
-        return false;
-    }
-
-    @Override
-    public String getShortName() {
-        String originalComponentName = getName();
-        String calculatedShortName = "";//$NON-NLS-1$
-        char[] cars = new char[originalComponentName.length()];
-        int nbChars = 0;
-
-        for (int i = 0; i < originalComponentName.length(); i++) {
-            for (char c = 'A'; c <= 'Z'; c++) {
-                if (originalComponentName.charAt(i) == c) {
-                    cars[nbChars] = originalComponentName.charAt(i);
-                    nbChars++;
-                }
-            }
-        }
-        calculatedShortName = String.copyValueOf(cars, 0, nbChars);
-        calculatedShortName = calculatedShortName.toLowerCase();
-        return calculatedShortName;
-    }
-
-    public boolean canStart() {
-        return componentDefinition.isStartable();
-    }
-
-    @Override
-    public List<NodeConnector> createConnectors(INode parentNode) {
-        List<NodeConnector> listConnector = new ArrayList<NodeConnector>();
-
-        for (Connector connector : componentDefinition.getConnectors()) {
-            if (ComponentsUtils.isAValidConnector(connector, getName())) {
-                listConnector.add(ComponentsUtils.generateNodeConnectorFromConnector(connector, parentNode));
-            }
-        }
-        for (Trigger trigger : componentDefinition.getTriggers()) {
-            if (ComponentsUtils.isAValidTrigger(trigger, getName())) {
-                listConnector.add(ComponentsUtils.generateNodeConnectorFromTrigger(trigger, parentNode));
-            }
-        }
-
-        for (int i = 0; i < EConnectionType.values().length; i++) {
-            EConnectionType currentType = EConnectionType.values()[i];
-
-            if ((currentType == EConnectionType.FLOW_REF) || (currentType == EConnectionType.FLOW_MERGE)) {
-                continue;
-            }
-            boolean exists = false;
-            for (INodeConnector curNodeConn : listConnector) {
-                if (curNodeConn.getDefaultConnectionType().equals(currentType)) {
-                    exists = true;
-                }
-            }
-            if (!exists) { // will add by default all connectors not defined in
-                NodeConnector nodeConnector = new NodeConnector(parentNode);
-                nodeConnector.setDefaultConnectionType(currentType);
-                nodeConnector.setName(currentType.getName());
-                nodeConnector.setBaseSchema(currentType.getName());
-                nodeConnector.addConnectionProperty(currentType, currentType.getRGB(), currentType.getDefaultLineStyle());
-                nodeConnector.setLinkName(currentType.getDefaultLinkName());
-                nodeConnector.setMenuName(currentType.getDefaultMenuName());
-                if ((currentType == EConnectionType.PARALLELIZE) || (currentType == EConnectionType.SYNCHRONIZE)) {
-                    nodeConnector.setMaxLinkInput(1);
-                } else {
-                    nodeConnector.setMaxLinkInput(0);
-                }
-                nodeConnector.setMaxLinkOutput(0);
-                nodeConnector.setMinLinkInput(0);
-                nodeConnector.setMinLinkOutput(0);
-                if (currentType == EConnectionType.FLOW_MAIN) {
-                    nodeConnector.addConnectionProperty(EConnectionType.FLOW_REF, EConnectionType.FLOW_REF.getRGB(),
-                            EConnectionType.FLOW_REF.getDefaultLineStyle());
-                    nodeConnector.addConnectionProperty(EConnectionType.FLOW_MERGE, EConnectionType.FLOW_MERGE.getRGB(),
-                            EConnectionType.FLOW_MERGE.getDefaultLineStyle());
-                }
-                listConnector.add(nodeConnector);
-            }
-        }
-        return listConnector;
-    }
-
-    @Override
-    public String getPluginExtension() {
-        return null;
-    }
-
-    @Override
-    public boolean isSchemaAutoPropagated() {
-        return componentDefinition.isSchemaAutoPropagate();
-    }
-
-    @Override
-    public boolean isDataAutoPropagated() {
-        return componentDefinition.isDataAutoPropagate();
-    }
-
-    @Override
-    public boolean isVisible() {
-        return true;
-    }
-
-    @Override
-    public boolean isVisible(String family) {
-        return true;
-    }
-
-    @Override
-    public boolean isVisibleInComponentDefinition() {
-        return false;
-    }
-
-    @Override
-    public String getVersion() {
-        return "";//$NON-NLS-1$
-    }
-
-    @Override
-    public List<ModuleNeeded> getModulesNeeded() {
-        if (componentImportNeedsList != null) {
-            return componentImportNeedsList;
-        } else {
-            ComponentService componentService = ComponentsUtils.getComponentService();
-            Set<String> mavenUriDependencies = componentService.getMavenUriDependencies(getName());
-            componentImportNeedsList = new ArrayList<>(mavenUriDependencies.size());
-            for (String mvnUri : mavenUriDependencies) {
-                ModuleNeeded moduleNeeded = new ModuleNeeded(getName(), "", true, mvnUri);
-                componentImportNeedsList.add(moduleNeeded);
-            }
-            return componentImportNeedsList;
-        }
-    }
-
-    @Override
-    public List<IMultipleComponentManager> getMultipleComponentManagers() {
-        return new ArrayList<>();
-    }
-
-    @Override
-    public boolean isLoaded() {
-        return true;
-    }
-
-    @Override
-    public void setImageRegistry(Map<String, ImageDescriptor> imageRegistry) {
-        this.imageRegistry = imageRegistry;
-    }
-
-    @Override
-    public Map<String, ImageDescriptor> getImageRegistry() {
-        return imageRegistry;
-    }
-
-    @Override
-    public ImageDescriptor getIcon16() {
-        InputStream imageStream = ComponentsUtils.getComponentService().getComponentPngImage(getName(),
-                ComponentImageType.PALLETE_ICON_32X32);
-        if (imageStream != null) {
-            ImageData imageData = new ImageData(imageStream);
-            return ImageDescriptor.createFromImageData(imageData.scaledTo(16, 16));
-        }
-        return new DummyComponent("dummy").getIcon16(); //$NON-NLS-1$
-    }
-
-    @Override
-    public ImageDescriptor getIcon24() {
-        InputStream imageStream = ComponentsUtils.getComponentService().getComponentPngImage(getName(),
-                ComponentImageType.PALLETE_ICON_32X32);
-        if (imageStream != null) {
-            ImageData imageData = new ImageData(imageStream);
-            return ImageDescriptor.createFromImageData(imageData.scaledTo(24, 24));
-        }
-        return new DummyComponent("dummy").getIcon24();//$NON-NLS-1$
-    }
-
-    @Override
-    public ImageDescriptor getIcon32() {
-        InputStream imageStream = ComponentsUtils.getComponentService().getComponentPngImage(getName(),
-                ComponentImageType.PALLETE_ICON_32X32);
-        if (imageStream != null) {
-            ImageData imageData = new ImageData(imageStream);
-            return ImageDescriptor.createFromImageData(imageData);
-        }
-        return new DummyComponent("dummy").getIcon32();//$NON-NLS-1$
-    }
-
-    @Override
-    public String getPathSource() {
-        return null;
-    }
-
-    private ArrayList<ECodePart> createCodePartList() {
-        ArrayList<ECodePart> theCodePartList = new ArrayList<>();
-        theCodePartList.add(ECodePart.BEGIN);
-        theCodePartList.add(ECodePart.MAIN);
-        theCodePartList.add(ECodePart.END);
-        return theCodePartList;
-    }
-
-    @Override
-    public List<ECodePart> getAvailableCodeParts() {
-        if (codePartListX == null) {
-            codePartListX = createCodePartList();
-        }
-        return codePartListX;
-    }
-
-    @Override
-    public List<String> getPluginDependencies() {
-        return new ArrayList<>();
-    }
-
-    @Override
-    public boolean useMerge() {
-        // TUP-4149
-        return false;
-    }
-
-    public boolean useFlow() {
-        // TUP-4149
-        return false;
-    }
-
-    public boolean useSchema() {
-        // TUP-4149
-        return false;
-    }
-
-    @Override
-    public boolean isMultiplyingOutputs() {
-        // TUP-4150
-        return false;
-    }
-
-    @Override
-    public boolean isMultipleOutput() {
-        // TUP-4150
-        return false;
-    }
-
-    public boolean isMultiSchemaOutput() {
-        // TUP-4150
-        return false;
-    }
-
-    @Override
-    public boolean useLookup() {
-        return false;
-    }
-
-    @Override
-    public boolean useImport() {
-        return false;
-    }
-
-    @Override
-    public EComponentType getComponentType() {
-        return EComponentType.GENERIC;
-    }
-
-    @Override
-    public boolean isHashComponent() {
-        return false;
-    }
-
-    @Override
-    public boolean isTechnical() {
-        return false;
-    }
-
-    @Override
-    public boolean isSingleton() {
-        return false;
-    }
-
-    @Override
-    public boolean isMainCodeCalled() {
-        return false;
-    }
-
-    @Override
-    public boolean canParallelize() {
-        return false;
-    }
-
-    @Override
-    public String getCombine() {
-        return "";//$NON-NLS-1$
-    }
-
-    @Override
-    public IProcess getProcess() {
-        return null;
-    }
-
-    @Override
-    public String getType() {
-        // TCOMP-92
-        return "DI";//$NON-NLS-1$
-    }
-
-    @Override
-    public String getInputType() {
-        return "";//$NON-NLS-1$
-    }
-
-    @Override
-    public String getOutputType() {
-        return "";//$NON-NLS-1$
-    }
-
-    @Override
-    public boolean isReduce() {
-        return false;
-    }
-
-    @Override
-    public boolean isSparkAction() {
-        return false;
-    }
-
-    @Override
-    public String getPartitioning() {
-        return "";//$NON-NLS-1$
-    }
-
-    public ComponentsProvider getProvider() {
-        return this.provider;
-    }
-
-    public void setProvider(ComponentsProvider provider) {
-        this.provider = provider;
-    }
-
-    @Override
-    public boolean isSupportDbType() {
-        return false;
-    }
-
-    public static class CodegenPropInfo {
-
-        public String fieldName;
-
-        public String className;
-
-        public ComponentProperties props;
-    }
-
-    protected void processCodegenPropInfos(List<CodegenPropInfo> propList, ComponentProperties props, String fieldString) {
-        for (NamedThing prop : props.getProperties()) {
-            if (prop instanceof ComponentProperties) {
-                CodegenPropInfo childPropInfo = new CodegenPropInfo();
-                if (fieldString.equals("")) {//$NON-NLS-1$
-                    childPropInfo.fieldName = "." + prop.getName();//$NON-NLS-1$
-                } else {
-                    childPropInfo.fieldName = fieldString + "." + prop.getName();//$NON-NLS-1$
-                }
-                childPropInfo.className = prop.getClass().getName();
-                childPropInfo.props = (ComponentProperties) prop;
-                propList.add(childPropInfo);
-                processCodegenPropInfos(propList, childPropInfo.props, childPropInfo.fieldName);
-            }
-        }
-    }
-
-    public List<CodegenPropInfo> getCodegenPropInfos(ComponentProperties props) {
-        List<CodegenPropInfo> propsList = new ArrayList<>();
-        CodegenPropInfo propInfo = new CodegenPropInfo();
-        propInfo.fieldName = "";//$NON-NLS-1$
-        propInfo.className = props.getClass().getName();
-        propInfo.props = props;
-        propsList.add(propInfo);
-        processCodegenPropInfos(propsList, props, propInfo.fieldName);
-        return propsList;
-    }
-
-    public String getCodegenValue(SchemaElement property, String value) {
-        if (property.getType() == SchemaElement.Type.ENUM) {
-            return "\"" + value + "\"";//$NON-NLS-1$ //$NON-NLS-2$
-        }
-        if (property.getType() == SchemaElement.Type.SCHEMA) {
-            // Handles embedded escaped quotes which might occur
-            return "\"" + value.replace("\\\"", "\\\\\"").replace("\"", "\\\"") + "\"";//$NON-NLS-1$ //$NON-NLS-2$ //$NON-NLS-3$ //$NON-NLS-4$ //$NON-NLS-5$ //$NON-NLS-6$
-        }
-        return value;
-    }
-
-    @Override
-    public int hashCode() {
-        final int prime = 31;
-        int result = super.hashCode();
-        result = prime * result + ((getName() == null) ? 0 : getName().hashCode());
-        result = prime * result + ((this.getPaletteType() == null) ? 0 : this.getPaletteType().hashCode());
-        return result;
-    }
-
-    /*
-     * (non-Javadoc)
-     * 
-     * @see java.lang.Object#equals(java.lang.Object)
-     */
-    @Override
-    public boolean equals(Object obj) {
-        if (this == obj) {
-            return true;
-        }
-        if (!super.equals(obj)) {
-            return false;
-        }
-        if (getClass() != obj.getClass()) {
-            return false;
-        }
-        Component other = (Component) obj;
-        if (getName() == null) {
-            if (other.getName() != null) {
-                return false;
-            }
-        } else if (!getName().equals(other.getName())) {
-            return false;
-        }
-        if (this.getPaletteType() == null) {
-            if (other.getPaletteType() != null) {
-                return false;
-            }
-        } else if (!this.getPaletteType().equals(other.getPaletteType())) {
-            return false;
-        }
-        return true;
-    }
-
-    @Override
-    public boolean isLog4JEnabled() {
-        return false;
-    }
-
-    public String getEquivalent() {
-        return "";//$NON-NLS-1$
-    }
-
-    @Override
-    public EList getCONNECTORList() {
-        return null;
-    }
-
-    @Override
-    public void initNodePropertiesFromSerialized(INode node, String serialized) {
-        if (node != null) {
-            node.setComponentProperties(ComponentProperties.fromSerialized(serialized, ComponentProperties.class).properties);
-        }
-    }
-
-    @Override
-    public String genericToSerialized(IElementParameter param) {
-        if (param instanceof GenericElementParameter) {
-            return ((Node) ((GenericElementParameter) param).getElement()).getComponentProperties().toSerialized();
-        } else {
-            ComponentProperties componentProperties = ComponentsUtils.getComponentProperties(getName());
-            return componentProperties.toSerialized();
-        }
-    }
-
-    @Override
-    public Object getElementParameterValueFromComponentProperties(INode iNode, IElementParameter param) {
-        if (iNode != null) {
-            ComponentProperties iNodeComponentProperties = iNode.getComponentProperties();
-            if (iNodeComponentProperties != null && param instanceof GenericElementParameter) {
-                ComponentProperties paramComponentProperties = ComponentsUtils.getCurrentComponentProperties(
-                        iNodeComponentProperties, param.getName());
-                if (paramComponentProperties != null) {
-                    ((GenericElementParameter) param).setComponentProperties(paramComponentProperties);
-                    // update repository value
-                    Property property = iNodeComponentProperties.getValuedProperty(param.getName());
-                    if (property != null) {
-                        if (property.getTaggedValue(IGenericConstants.REPOSITORY_VALUE) != null) {
-                            param.setRepositoryValue(param.getName());
-                            param.setRepositoryValueUsed(true);
-                        }
-                    }
-                    return ComponentsUtils.getGenericPropertyValue(iNodeComponentProperties, param.getName());
-                }
-            }
-        }
-        return null;
-    }
-
-    @Override
-    public boolean setGenericPropertyValue(IElementParameter param) {
-        if (param == null || param.getName() == null) {
-            return false;
-        }
-        if (param instanceof GenericElementParameter) {
-            ComponentProperties componentProperties = ((Node) ((GenericElementParameter) param).getElement())
-                    .getComponentProperties();
-            ComponentProperties currentComponentProperties = ComponentsUtils.getCurrentComponentProperties(componentProperties,
-                    param.getName());
-            if (currentComponentProperties == null) {
-                return false;
-            }
-            Property property = componentProperties.getValuedProperty(param.getName());
-            if (property != null) {
-                property.setTaggedValue(IGenericConstants.REPOSITORY_VALUE, param.getName());
-                return true;
-            }
-        }
-        return false;
-    }
-
-    /**
-     * Getter for log. Will be used by ComponentUtil.
-     *
-     * @return the log
-     */
-    public static Logger getLog() {
-        return log;
-    }
-}
-=======
 // ============================================================================
 //
 // Copyright (C) 2006-2016 Talend Inc. - www.talend.com
@@ -1716,9 +536,6 @@
         param.setReadOnly(true);
         listParam.add(param);
 
-        // TUP-4129
-        ComponentProperties compProperties = ComponentsUtils.getComponentProperties(getName());
-        ComponentService service = ComponentsUtils.getComponentService();
         param = new ElementParameter(node);
         param.setName("PROPERTY");//$NON-NLS-1$
         param.setCategory(EComponentCategory.BASIC);
@@ -1727,7 +544,6 @@
         param.setRepositoryValue(getRepositoryType());
         param.setValue("");//$NON-NLS-1$
         param.setNumRow(2);
-        param.setShow(checkAssociatedFromComponentProperties(compProperties, service));
 
         ElementParameter newParam = new ElementParameter(node);
         newParam.setCategory(EComponentCategory.BASIC);
@@ -1765,26 +581,6 @@
         newParam.setSerialized(true);
         newParam.setParentParameter(param);
         listParam.add(param);
-    }
-
-    private boolean checkAssociatedFromComponentProperties(ComponentProperties componentProperties, ComponentService service) {
-        if (componentProperties == null || service == null) {
-            return false;
-        }
-        List componentWizards = service.getComponentWizardsForProperties(componentProperties, null);
-        if (componentWizards != null && !componentWizards.isEmpty()) {
-            return true;
-        }
-        List<NamedThing> namedThings = componentProperties.getProperties();
-        for (NamedThing namedThing : namedThings) {
-            if (namedThing instanceof ComponentProperties) {
-                boolean associated = checkAssociatedFromComponentProperties((ComponentProperties) namedThing, service);
-                if (associated) {
-                    return true;
-                }
-            }
-        }
-        return false;
     }
 
     private void addPropertyParameters(final List<ElementParameter> listParam, final INode node, String formName,
@@ -1895,13 +691,13 @@
         List<NodeConnector> listConnector = new ArrayList<NodeConnector>();
 
         for (Connector connector : componentDefinition.getConnectors()) {
-            if (ComponentUtils.isAValidConnector(connector, getName())) {
-                listConnector.add(ComponentUtils.generateNodeConnectorFromConnector(connector, parentNode));
+            if (ComponentsUtils.isAValidConnector(connector, getName())) {
+                listConnector.add(ComponentsUtils.generateNodeConnectorFromConnector(connector, parentNode));
             }
         }
         for (Trigger trigger : componentDefinition.getTriggers()) {
-            if (ComponentUtils.isAValidTrigger(trigger, getName())) {
-                listConnector.add(ComponentUtils.generateNodeConnectorFromTrigger(trigger, parentNode));
+            if (ComponentsUtils.isAValidTrigger(trigger, getName())) {
+                listConnector.add(ComponentsUtils.generateNodeConnectorFromTrigger(trigger, parentNode));
             }
         }
 
@@ -2375,8 +1171,7 @@
      *
      * @return the log
      */
-    static Logger getLog() {
+    public static Logger getLog() {
         return log;
     }
-}
->>>>>>> f366cbaa
+}