--- conflicted
+++ resolved
@@ -1,42 +1,39 @@
-<%@ jet
-imports="
-       org.talend.core.model.metadata.IMetadataTable
-       org.talend.core.model.process.EConnectionType
-       org.talend.core.model.process.IConnection
-       org.talend.core.model.process.INode
-       org.talend.designer.codegen.config.CodeGeneratorArgument
-
-       java.util.List;
-"
-%>
-
-<%
-	CodeGeneratorArgument codeGenArgument = (CodeGeneratorArgument) argument;
-	INode node = (INode)codeGenArgument.getArgument();	
-	String cid = node.getUniqueName();
-	
-    List<IMetadataTable> metadatas = node.getMetadataList();
-    if ((metadatas != null) && (metadatas.size() > 0)) {
-        IMetadataTable metadata = metadatas.get(0);
-        if (metadata != null) {
-    		
-    		String incomingName = "";
-        
-		  	List<? extends IConnection> inputConns = node.getIncomingConnections(EConnectionType.FLOW_MAIN);
-		  	if ((inputConns!=null)&&(inputConns.size()>0)) {
-		  		IConnection incomingConn = inputConns.get(0); 
-		  		incomingName = incomingConn.getName();
-		  	}else{
-		  		return "";
-		  	}
-			%>
-			MDMOutputMessage = <%=incomingName %>.MDM_Message;
-<<<<<<< HEAD
-	
-=======
-	        <% logUtil.debug("\"MDM output message:\"+MDMOutputMessage");%>
->>>>>>> cb39b0bb
-		<%
-  		}
- 	}	
+<%@ jet
+imports="
+       org.talend.core.model.metadata.IMetadataTable
+       org.talend.core.model.process.EConnectionType
+       org.talend.core.model.process.IConnection
+       org.talend.core.model.process.INode
+       org.talend.designer.codegen.config.CodeGeneratorArgument
+
+       java.util.List;
+"
+%>
+<%@ include file="@{org.talend.designer.components.localprovider}/components/templates/Log4j/LogUtil.javajet"%>
+<%
+	CodeGeneratorArgument codeGenArgument = (CodeGeneratorArgument) argument;
+	INode node = (INode)codeGenArgument.getArgument();	
+	LogUtil logUtil = new LogUtil(node);
+	String cid = node.getUniqueName();
+	
+    List<IMetadataTable> metadatas = node.getMetadataList();
+    if ((metadatas != null) && (metadatas.size() > 0)) {
+        IMetadataTable metadata = metadatas.get(0);
+        if (metadata != null) {
+    		
+    		String incomingName = "";
+        
+		  	List<? extends IConnection> inputConns = node.getIncomingConnections(EConnectionType.FLOW_MAIN);
+		  	if ((inputConns!=null)&&(inputConns.size()>0)) {
+		  		IConnection incomingConn = inputConns.get(0); 
+		  		incomingName = incomingConn.getName();
+		  	}else{
+		  		return "";
+		  	}
+			%>
+			MDMOutputMessage = <%=incomingName %>.MDM_Message;
+	        <% logUtil.debug("\"MDM output message:\"+MDMOutputMessage");%>
+		<%
+  		}
+ 	}	
 	%>