<%@ jet 
	imports="
		org.talend.core.model.process.INode 
		org.talend.core.model.process.ElementParameterParser
		org.talend.designer.codegen.config.CodeGeneratorArgument
		java.util.List
		java.util.Map
	"
%>
<%@ include file="@{org.talend.designer.components.localprovider}/components/templates/Log4j/DBLogUtil.javajet"%>
<%
	CodeGeneratorArgument codeGenArgument = (CodeGeneratorArgument) argument;
	INode node = (INode)codeGenArgument.getArgument();
	String cid = node.getUniqueName();
	String uri = ElementParameterParser.getValue(node, "__URI__");
	String driver = ElementParameterParser.getValue(node, "__DRIVER__");
	String user = ElementParameterParser.getValue(node, "__USERNAME__");
	String pass = ElementParameterParser.getValue(node, "__PASSWORD__");
	String remotedir = ElementParameterParser.getValue(node, "__REMOTEDIR__");
	List<Map<String, String>> files = (List<Map<String,String>>)ElementParameterParser.getObjectValue(node, "__FILES__");
	dbLog = new DBLogUtil(node);
%>
<<<<<<< HEAD
			} <% /* "for String contentName" end */ %>
	} <% /* "for String key_" end */ %>
} <% /* "for java.util.Map" end */ %>
<%dbLog.conn().closeTry(null);%>
=======
			}
		nb_file_<%=cid%>++;
	}
}
<% dbLog.info(dbLog.str("List file done.")); %>
<% dbLog.info(dbLog.str("Try to close the connection to the collection.")); %>
>>>>>>> 1b9a173e
col_<%=cid%>.close();
<% dbLog.info(dbLog.str("Connection closed successed.")); %>
globalMap.put("<%=cid %>_NB_FILE",nb_file_<%=cid%>);<|MERGE_RESOLUTION|>--- conflicted
+++ resolved
@@ -20,19 +20,11 @@
 	List<Map<String, String>> files = (List<Map<String,String>>)ElementParameterParser.getObjectValue(node, "__FILES__");
 	dbLog = new DBLogUtil(node);
 %>
-<<<<<<< HEAD
 			} <% /* "for String contentName" end */ %>
 	} <% /* "for String key_" end */ %>
 } <% /* "for java.util.Map" end */ %>
-<%dbLog.conn().closeTry(null);%>
-=======
-			}
-		nb_file_<%=cid%>++;
-	}
-}
 <% dbLog.info(dbLog.str("List file done.")); %>
 <% dbLog.info(dbLog.str("Try to close the connection to the collection.")); %>
->>>>>>> 1b9a173e
 col_<%=cid%>.close();
 <% dbLog.info(dbLog.str("Connection closed successed.")); %>
 globalMap.put("<%=cid %>_NB_FILE",nb_file_<%=cid%>);