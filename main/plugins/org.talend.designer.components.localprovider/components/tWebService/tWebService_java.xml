<COMPONENT>
	<HEADER PLATEFORM="ALL"
			SERIAL=""
			VERSION="0.102"
			STATUS="ALPHA"
			COMPATIBILITY="ALL"
			AUTHOR="Talend"
			RELEASE_DATE="20050320A"
    		SCHEMA_AUTO_PROPAGATE="true"
			STARTABLE="true"
			DATA_AUTO_PROPAGATE="false"
			IS_MULTIPLYING_OUTPUTS="true"
			EXTENSION="org.talend.designer.webservice"
			PARTITIONING="AUTO"
			LOG4J_ENABLED="true">
		<SIGNATURE />
	</HEADER>

  <FAMILIES>
    <FAMILY>Internet</FAMILY>
  </FAMILIES>

	<DOCUMENTATION>
		<URL />
	</DOCUMENTATION>

	<CONNECTORS>
		<CONNECTOR CTYPE="FLOW" MAX_INPUT="1" MAX_OUTPUT="0"/>
		<CONNECTOR NAME="OUTPUT" CTYPE="FLOW" MAX_OUTPUT="1"/>
		<CONNECTOR CTYPE="ITERATE" MAX_OUTPUT="0" MAX_INPUT="0" />
		<CONNECTOR CTYPE="SUBJOB_OK" MAX_INPUT="1" />
		<CONNECTOR CTYPE="SUBJOB_ERROR" MAX_INPUT="0" />
		<CONNECTOR CTYPE="COMPONENT_OK" />
		<CONNECTOR CTYPE="COMPONENT_ERROR" />
		<CONNECTOR CTYPE="RUN_IF" />
	</CONNECTORS>

	<PARAMETERS>
	 <PARAMETER NAME="PROPERTY" FIELD="PROPERTY_TYPE" SHOW="true"
			NUM_ROW="1" REPOSITORY_VALUE="WEBSERVICE" />

		<PARAMETER NAME="SERVICE_CONFIGURATION" FIELD="EXTERNAL"
			NUM_ROW="10" >
		</PARAMETER>

		<PARAMETER NAME="MAPPING_DISPLAY" FIELD="CLOSED_LIST"
			NUM_ROW="10" >
			<ITEMS DEFAULT="AUTO">
          		<ITEM NAME="AUTO"   VALUE="AUTO" />
          		<ITEM NAME="BEZIER_CURVE"   VALUE="BEZIER_CURVE" />
          		<ITEM NAME="LINE"   VALUE="LINE" />
        	</ITEMS>
		</PARAMETER>

		<PARAMETER NAME="CONNECTION_TIMEOUT" FIELD="TEXT" REQUIRED="true" NUM_ROW="20">
			<DEFAULT>20</DEFAULT>
		</PARAMETER>
		<PARAMETER NAME="RECEIVE_TIMEOUT" FIELD="TEXT" REQUIRED="true" NUM_ROW="20">
			<DEFAULT>20</DEFAULT>
		</PARAMETER>

		<PARAMETER NAME="INPUT_SCHEMA" FIELD="SCHEMA_TYPE" REQUIRED="true"
			NUM_ROW="30">
			<DEFAULT />
		</PARAMETER>
		<PARAMETER NAME="SCHEMA" FIELD="SCHEMA_TYPE" REQUIRED="true"
			NUM_ROW="35" CONTEXT="OUTPUT">
			<DEFAULT />
		</PARAMETER>

		<PARAMETER NAME="USE_NTLM" FIELD="CHECK" REQUIRED="true"
			NUM_ROW="40">
			<DEFAULT>false</DEFAULT>
		</PARAMETER>

		<PARAMETER NAME="NTLM_DOMAIN" FIELD="TEXT" REQUIRED="true"
			NUM_ROW="40" SHOW_IF="USE_NTLM == 'true'">
			<DEFAULT>"192.168.0.100"</DEFAULT>
		</PARAMETER>
		<!-- <PARAMETER NAME="NTLM_HOST" FIELD="TEXT" REQUIRED="true"
			NUM_ROW="40" SHOW_IF="USE_NTLM == 'true'">
			<DEFAULT>"192.168.0.100"</DEFAULT>
		</PARAMETER>-->


		<PARAMETER NAME="NEED_AUTH" FIELD="CHECK" REQUIRED="true"
			NUM_ROW="50">
			<DEFAULT>false</DEFAULT>
		</PARAMETER>

		<PARAMETER NAME="AUTH_USERNAME" FIELD="TEXT" REQUIRED="true"
			NUM_ROW="50" SHOW_IF="(NEED_AUTH == 'true' or USE_NTLM == 'true')" REPOSITORY_VALUE="AUTH_USERNAME">
			<DEFAULT>"username"</DEFAULT>
		</PARAMETER>
		<PARAMETER NAME="AUTH_PASSWORD" FIELD="PASSWORD" REQUIRED="true"
			NUM_ROW="50" SHOW_IF="(NEED_AUTH == 'true' or USE_NTLM == 'true')"  REPOSITORY_VALUE="AUTH_PASSWORD">
			<DEFAULT>"password"</DEFAULT>
		</PARAMETER>

		<PARAMETER NAME="USE_PROXY" FIELD="CHECK" REQUIRED="true"

			NUM_ROW="55" REPOSITORY_VALUE="USE_PROXY">
			<DEFAULT>false</DEFAULT>
		</PARAMETER>

		<PARAMETER NAME="PROXY_HOST" FIELD="TEXT"
			NUM_ROW="56" SHOW_IF="USE_PROXY == 'true'" REPOSITORY_VALUE="PROXY_HOST">
			<DEFAULT>"61.163.92.4"</DEFAULT>
		</PARAMETER>
		<PARAMETER NAME="PROXY_PORT" FIELD="TEXT"
			NUM_ROW="57" SHOW_IF="USE_PROXY == 'true'">
			<DEFAULT>8080</DEFAULT>
		</PARAMETER>

		<PARAMETER NAME="PROXY_USERNAME" FIELD="TEXT"
			NUM_ROW="58" SHOW_IF="USE_PROXY == 'true'" REPOSITORY_VALUE="PROXY_USERNAME">
			<DEFAULT>""</DEFAULT>
		</PARAMETER>
		<PARAMETER NAME="PROXY_PASSWORD" FIELD="PASSWORD"
			NUM_ROW="59" SHOW_IF="USE_PROXY == 'true'"  REPOSITORY_VALUE="PROXY_PASSWORD">
			<DEFAULT>""</DEFAULT>
		</PARAMETER>

		<PARAMETER NAME="NEED_SSL_TO_TRUSTSERVER" FIELD="CHECK" REQUIRED="true" NUM_ROW="60">
			<DEFAULT>false</DEFAULT>
		</PARAMETER>

		<PARAMETER NAME="SSL_TRUSTSERVER_TRUSTSTORE" FIELD="TEXT" NUM_ROW="61" SHOW_IF="NEED_SSL_TO_TRUSTSERVER == 'true'">
			<DEFAULT>"C:/clientTrustStore.trustStore"</DEFAULT>
		</PARAMETER>
		<PARAMETER NAME="SSL_TRUSTSERVER_PASSWORD" FIELD="PASSWORD" NUM_ROW="61" SHOW_IF="NEED_SSL_TO_TRUSTSERVER == 'true'">
			<DEFAULT>"password"</DEFAULT>
		</PARAMETER>

		<PARAMETER
	      NAME="DIE_ON_ERROR"
	      FIELD="CHECK"
	      NUM_ROW="100">
	      <DEFAULT>true</DEFAULT>
	    </PARAMETER>
		<!-- <PARAMETER NAME="SOAP_ENCODING" FIELD="CLOSED_LIST"
			NUM_ROW="62" >
			<ITEMS DEFAULT="RPC_ENCODED">
			<ITEM NAME="RPC_ENCODED" VALUE="RPC_ENCODED"/>
        	<ITEM NAME="DOCUMENT_LITERAL" VALUE="DOCUMENT_LITERAL"/>
        	<ITEM NAME="DOCUMENT_LITERAL_WRAPPED" VALUE="DOCUMENT_LITERAL_WRAPPED" />
      		</ITEMS>
		</PARAMETER>-->
		<PARAMETER NAME="ENDPOINT" FIELD="TEXT" REQUIRED="true" NUM_ROW="62" SHOW="false"  REPOSITORY_VALUE="ENDPOINT">
			<DEFAULT>"http://www.webservicex.net/country.asmx?WSDL"</DEFAULT>
		</PARAMETER>

		<PARAMETER NAME="SERVICE_NS" FIELD="TEXT" REQUIRED="true" NUM_ROW="63" SHOW="false" REPOSITORY_VALUE="SERVICE_NS">
			<DEFAULT></DEFAULT>
		</PARAMETER>
		<PARAMETER NAME="SERVICE_NAME" FIELD="TEXT" REQUIRED="true" NUM_ROW="63" SHOW="false" REPOSITORY_VALUE="SERVICE_NAME">
			<DEFAULT></DEFAULT>
		</PARAMETER>
		<PARAMETER NAME="PORT_NS" FIELD="TEXT" REQUIRED="true" NUM_ROW="64" SHOW="false" REPOSITORY_VALUE="PORT_NS">
			<DEFAULT></DEFAULT>
		</PARAMETER>
		<PARAMETER NAME="PORT_NAME" FIELD="TEXT" REQUIRED="true" NUM_ROW="64" SHOW="false" REPOSITORY_VALUE="PORT_NAME">
			<DEFAULT></DEFAULT>
		</PARAMETER>

		<PARAMETER NAME="METHOD" FIELD="TEXT" REQUIRED="true" NUM_ROW="65" SHOW="false" REPOSITORY_VALUE="METHOD">
			<DEFAULT></DEFAULT>
		</PARAMETER>

		<PARAMETER NAME="INPUT_PARAMS" FIELD="TABLE" NUM_ROW="70"

			NB_LINES="6" SHOW="false" REPOSITORY_VALUE="INPUT_PARAMS">
			<ITEMS>
				<ITEM NAME="EXPRESSION"/>
				<ITEM NAME="ELEMENT"/>
				<ITEM NAME="SOURCE"/>
				<ITEM NAME="PARAMETERINFO"/>
				<ITEM NAME="PARAPARENT"/>
				<ITEM NAME="PARAMETERARRAYSIZE"/>
				<ITEM NAME="PARAMETERINDEX"/>
			</ITEMS>
		</PARAMETER>

		<PARAMETER NAME="OUTPUT_PARAMS" FIELD="TABLE" NUM_ROW="80"

			NB_LINES="6" SHOW="false"  REPOSITORY_VALUE="OUTPUT_PARAMS">
			<ITEMS>
				<ITEM NAME="EXPRESSION"/>
				<ITEM NAME="COLUMN"/>
				<ITEM NAME="SOURCE"/>
				<ITEM NAME="ELEMENT"/>
				<ITEM NAME="PARAMETERINFO"/>
				<ITEM NAME="PARAPARENT"/>
				<ITEM NAME="PARAMETERARRAYSIZE"/>
                <ITEM NAME="PARAMETERINDEX"/>
<<<<<<< HEAD
			</ITEMS>
		</PARAMETER>
	</PARAMETERS>

	  <ADVANCED_PARAMETERS>
	  	<PARAMETER NAME="TMPPATH" FIELD="DIRECTORY" REQUIRED="false" NUM_ROW="10">
			<DEFAULT></DEFAULT>
		</PARAMETER>
	  </ADVANCED_PARAMETERS>

	<CODEGENERATION>
		<IMPORTS>
			<IMPORT NAME="CXF-CORE" MODULE="cxf-core-3.1.1.jar" MVN="mvn:org.talend.libraries/cxf-core-3.1.1/6.0.0" UrlPath="platform:/plugin/org.talend.libraries.apache.cxf/lib/cxf-core-3.1.1.jar" REQUIRED="true"/>
			<IMPORT NAME="CXF-RT-FRONTEND-SIMPLE" MODULE="cxf-rt-frontend-simple-3.1.1.jar" MVN="mvn:org.talend.libraries/cxf-rt-frontend-simple-3.1.1/6.0.0" UrlPath="platform:/plugin/org.talend.libraries.apache.cxf/lib/cxf-rt-frontend-simple-3.1.1.jar" REQUIRED="true"/>
			<IMPORT NAME="XMLSCHEMA-CORE" MODULE="xmlschema-core-2.2.1.jar" MVN="mvn:org.talend.libraries/xmlschema-core-2.2.1/6.0.0" UrlPath="platform:/plugin/org.talend.libraries.apache.cxf/lib/xmlschema-core-2.2.1.jar" REQUIRED="true"/>
			<IMPORT NAME="CXF-TOOLS-COMMON" MODULE="cxf-tools-common-3.1.1.jar" MVN="mvn:org.talend.libraries/cxf-tools-common-3.1.1/6.0.0" UrlPath="platform:/plugin/org.talend.libraries.apache.cxf/lib/cxf-tools-common-3.1.1.jar" REQUIRED="true"/>
			<IMPORT NAME="CXF-RT-WSDL" MODULE="cxf-rt-wsdl-3.1.1.jar" MVN="mvn:org.talend.libraries/cxf-rt-wsdl-3.1.1/6.0.0" UrlPath="platform:/plugin/org.talend.libraries.apache.cxf/lib/cxf-rt-wsdl-3.1.1.jar" REQUIRED="true"/>
			<IMPORT NAME="WOODSTOX-CORE-ASL" MODULE="woodstox-core-asl-4.4.1.jar" MVN="mvn:org.talend.libraries/woodstox-core-asl-4.4.1/6.0.0" UrlPath="platform:/plugin/org.talend.libraries.apache.cxf/lib/woodstox-core-asl-4.4.1.jar" REQUIRED="true"/>
			<IMPORT NAME="STAX2-API" MODULE="stax2-api-3.1.4.jar" MVN="mvn:org.talend.libraries/stax2-api-3.1.4/6.0.0" UrlPath="platform:/plugin/org.talend.libraries.apache.cxf/lib/stax2-api-3.1.4.jar" REQUIRED="true"/>
			<IMPORT NAME="CXF-RT-BINDINGS-SOAP" MODULE="cxf-rt-bindings-soap-3.1.1.jar" MVN="mvn:org.talend.libraries/cxf-rt-bindings-soap-3.1.1/6.0.0" UrlPath="platform:/plugin/org.talend.libraries.apache.cxf/lib/cxf-rt-bindings-soap-3.1.1.jar" REQUIRED="true"/>
			<IMPORT NAME="CXF-RT-DATABINDING-JAXB" MODULE="cxf-rt-databinding-jaxb-3.1.1.jar" MVN="mvn:org.talend.libraries/cxf-rt-databinding-jaxb-3.1.1/6.0.0" UrlPath="platform:/plugin/org.talend.libraries.apache.cxf/lib/cxf-rt-databinding-jaxb-3.1.1.jar" REQUIRED="true"/>
			<IMPORT NAME="CXF-RT-TRANSPORTS-HTTP-JETTY" MODULE="cxf-rt-transports-http-jetty-3.1.1.jar" MVN="mvn:org.talend.libraries/cxf-rt-transports-http-jetty-3.1.1/6.0.0" UrlPath="platform:/plugin/org.talend.libraries.apache.cxf/lib/cxf-rt-transports-http-jetty-3.1.1.jar" REQUIRED="true"/>
			<IMPORT NAME="CXF-RT-TRANSPORTS-HTTP" MODULE="cxf-rt-transports-http-3.1.1.jar" MVN="mvn:org.talend.libraries/cxf-rt-transports-http-3.1.1/6.0.0" UrlPath="platform:/plugin/org.talend.libraries.apache.cxf/lib/cxf-rt-transports-http-3.1.1.jar" REQUIRED="true"/>
			
			<IMPORT NAME="WSDL4J-1_6_3" MODULE="wsdl4j-1.6.3.jar" MVN="mvn:org.talend.libraries/wsdl4j-1.6.3/6.0.0" BundleID="org.apache.servicemix.bundles.wsdl4j" REQUIRED="true"/>
			<IMPORT NAME="commons-httpclient" MODULE="commons-httpclient-3.1.jar" MVN="mvn:org.talend.libraries/commons-httpclient-3.1/6.0.0" UrlPath="platform:/plugin/org.talend.libraries.apache.http/lib/commons-httpclient-3.1.jar" REQUIRED="true"/>
			<IMPORT NAME="commons-logging" MODULE="commons-logging-1.1.1.jar" MVN="mvn:org.talend.libraries/commons-logging-1.1.1/6.0.0" UrlPath="platform:/base/plugins/org.apache.commons.logging_1.1.1.v201101211721.jar" REQUIRED="true"/>
			<IMPORT NAME="commons-codec" MODULE="commons-codec-1.10.jar" MVN="mvn:org.talend.libraries/commons-codec-1.10/6.0.0" UrlPath="platform:/plugin/org.talend.libraries.apache.cxf/lib/commons-codec-1.10.jar" REQUIRED="true"/>
			<IMPORT NAME="commons-lang" MODULE="commons-lang-2.6.jar" MVN="mvn:org.talend.libraries/commons-lang-2.6/6.0.0" UrlPath="platform:/plugin/org.talend.libraries.apache.common/lib/commons-lang-2.6.jar" REQUIRED="true"/>
			<IMPORT NAME="commons-collections" MODULE="commons-collections-3.2.1.jar" MVN="mvn:org.talend.libraries/commons-collections-3.2.1/6.0.0" UrlPath="platform:/plugin/org.talend.libraries.apache.common/lib/commons-collections-3.2.1.jar" REQUIRED="true"/>
			<IMPORT NAME="commons-beanutils" MODULE="commons-beanutils-1.8.3.jar" MVN="mvn:org.talend.libraries/commons-beanutils-1.8.3/6.0.0" UrlPath="platform:/plugin/org.talend.libraries.apache.common/lib/commons-beanutils-1.8.3.jar" REQUIRED="true"/>
			<IMPORT NAME="talend-ws" MODULE="talend-ws-1.0.jar" MVN="mvn:org.talend.libraries/talend-ws-1.0/6.0.0" REQUIRED="true" />
			
			<IMPORT NAME="SOAP-JavaMail" MODULE="mail.jar" MVN="mvn:org.talend.libraries/mail/6.0.0" UrlPath="platform:/plugin/org.talend.libraries.apache.axis2/lib/mail.jar" REQUIRED="true" />
			<IMPORT NAME="SOAP-JAF" MODULE="activation.jar" MVN="mvn:org.talend.libraries/activation/6.0.0" UrlPath="platform:/plugin/org.talend.libraries.apache.axis2/lib/activation.jar"	REQUIRED="true" />
			
			<IMPORT NAME="xalan" MODULE="xalan-2.7.1.jar" MVN="mvn:org.talend.libraries/xalan-2.7.1/6.0.0" UrlPath="platform:/base/plugins/org.apache.xalan_2.7.1.v201005080400.jar" REQUIRED="true" />
			<IMPORT NAME="serializer" MODULE="serializer-2.7.1.jar" MVN="mvn:org.talend.libraries/serializer-2.7.1/6.0.0" REQUIRED="true" />
			
			<IMPORT NAME="velocity" MODULE="velocity-1.7.jar" MVN="mvn:org.talend.libraries/velocity-1.7/6.0.0" REQUIRED="true"/>
			
			<IMPORT NAME="jaxb-xjc" MODULE="jaxb-xjc-2.2.6-modified.jar" MVN="mvn:org.talend.libraries/jaxb-xjc-2.2.6-modified/6.0.0" UrlPath="platform:/plugin/org.talend.libraries.apache.axis2/lib/jaxb-xjc-2.2.6-modified.jar" REQUIRED="true"/>
			<IMPORT NAME="jaxb-impl" MODULE="jaxb-impl-2.2.6-modified.jar" MVN="mvn:org.talend.libraries/jaxb-impl-2.2.6-modified/6.0.0" UrlPath="platform:/plugin/org.talend.libraries.apache.axis2/lib/jaxb-impl-2.2.6-modified.jar" REQUIRED="true"/>
		</IMPORTS>
	</CODEGENERATION>

	<RETURNS>
		<RETURN NAME="NB_LINE" TYPE="id_Integer" AVAILABILITY="AFTER" />
	</RETURNS>
=======
            </ITEMS>
        </PARAMETER>
    </PARAMETERS>

      <ADVANCED_PARAMETERS>
        <PARAMETER NAME="TMPPATH" FIELD="DIRECTORY" REQUIRED="false" NUM_ROW="10">
            <DEFAULT></DEFAULT>
        </PARAMETER>
      </ADVANCED_PARAMETERS>

    <CODEGENERATION>
        <IMPORTS>
            <IMPORT
                NAME="cxf-core-3.1.4"
                MODULE="cxf-core-3.1.4.jar"
                MVN="mvn:org.talend.libraries/cxf-core-3.1.4/6.1.0"
                UrlPath="platform:/plugin/org.talend.libraries.apache.cxf/lib/cxf-core-3.1.4.jar"
                REQUIRED="true"
            />
            <IMPORT
                NAME="cxf-rt-frontend-simple-3.1.4"
                MODULE="cxf-rt-frontend-simple-3.1.4.jar"
                MVN="mvn:org.talend.libraries/cxf-rt-frontend-simple-3.1.4/6.1.0"
                UrlPath="platform:/plugin/org.talend.libraries.apache.cxf/lib/cxf-rt-frontend-simple-3.1.4.jar"
                REQUIRED="true"
            />
            <IMPORT
                NAME="XMLSCHEMA-CORE"
                MODULE="xmlschema-core-2.2.1.jar"
                MVN="mvn:org.talend.libraries/xmlschema-core-2.2.1/6.0.0"
                UrlPath="platform:/plugin/org.talend.libraries.apache.cxf/lib/xmlschema-core-2.2.1.jar"
                REQUIRED="true"
            />
            <IMPORT
                NAME="cxf-tools-common-3.1.4"
                MODULE="cxf-tools-common-3.1.4.jar"
                MVN="mvn:org.talend.libraries/cxf-tools-common-3.1.4/6.1.0"
                UrlPath="platform:/plugin/org.talend.libraries.apache.cxf/lib/cxf-tools-common-3.1.4.jar"
                REQUIRED="true"
            />
            <IMPORT
                NAME="cxf-rt-wsdl-3.1.4"
                MODULE="cxf-rt-wsdl-3.1.4.jar"
                MVN="mvn:org.talend.libraries/cxf-rt-wsdl-3.1.4/6.1.0"
                UrlPath="platform:/plugin/org.talend.libraries.apache.cxf/lib/cxf-rt-wsdl-3.1.4.jar"
                REQUIRED="true"
            />
            <IMPORT
                NAME="WOODSTOX-CORE-ASL"
                MODULE="woodstox-core-asl-4.4.1.jar"
                MVN="mvn:org.talend.libraries/woodstox-core-asl-4.4.1/6.0.0"
                UrlPath="platform:/plugin/org.talend.libraries.apache.cxf/lib/woodstox-core-asl-4.4.1.jar"
                REQUIRED="true"
            />
            <IMPORT
                NAME="STAX2-API"
                MODULE="stax2-api-3.1.4.jar"
                MVN="mvn:org.talend.libraries/stax2-api-3.1.4/6.0.0"
                UrlPath="platform:/plugin/org.talend.libraries.apache.cxf/lib/stax2-api-3.1.4.jar"
                REQUIRED="true"
            />
            <IMPORT
                NAME="cxf-rt-bindings-soap-3.1.4"
                MODULE="cxf-rt-bindings-soap-3.1.4.jar"
                MVN="mvn:org.talend.libraries/cxf-rt-bindings-soap-3.1.4/6.1.0"
                UrlPath="platform:/plugin/org.talend.libraries.apache.cxf/lib/cxf-rt-bindings-soap-3.1.4.jar"
                REQUIRED="true"
            />
            <IMPORT
                NAME="cxf-rt-databinding-jaxb-3.1.4"
                MODULE="cxf-rt-databinding-jaxb-3.1.4.jar"
                MVN="mvn:org.talend.libraries/cxf-rt-databinding-jaxb-3.1.4/6.1.0"
                UrlPath="platform:/plugin/org.talend.libraries.apache.cxf/lib/cxf-rt-databinding-jaxb-3.1.4.jar"
                REQUIRED="true"
            />
            <IMPORT
                NAME="cxf-rt-transports-http-jetty-3.1.4"
                MODULE="cxf-rt-transports-http-jetty-3.1.4.jar"
                MVN="mvn:org.talend.libraries/cxf-rt-transports-http-jetty-3.1.4/6.1.0"
                UrlPath="platform:/plugin/org.talend.libraries.apache.cxf/lib/cxf-rt-transports-http-jetty-3.1.4.jar"
                REQUIRED="true"
            />
            <IMPORT
                NAME="cxf-rt-transports-http-3.1.4"
                MODULE="cxf-rt-transports-http-3.1.4.jar"
                MVN="mvn:org.talend.libraries/cxf-rt-transports-http-3.1.4/6.1.0"
                UrlPath="platform:/plugin/org.talend.libraries.apache.cxf/lib/cxf-rt-transports-http-3.1.4.jar"
                REQUIRED="true"
            />

            <IMPORT
                NAME="WSDL4J-1_6_3"
                MODULE="wsdl4j-1.6.3.jar"
                MVN="mvn:org.talend.libraries/wsdl4j-1.6.3/6.0.0"
                BundleID="org.apache.servicemix.bundles.wsdl4j"
                REQUIRED="true"
            />
            <IMPORT
                NAME="commons-httpclient"
                MODULE="commons-httpclient-3.1.jar"
                MVN="mvn:org.talend.libraries/commons-httpclient-3.1/6.0.0"
                UrlPath="platform:/plugin/org.talend.libraries.apache.http/lib/commons-httpclient-3.1.jar"
                REQUIRED="true"
            />
            <IMPORT
                NAME="commons-logging"
                MODULE="commons-logging-1.1.1.jar"
                MVN="mvn:org.talend.libraries/commons-logging-1.1.1/6.0.0"
                UrlPath="platform:/base/plugins/org.apache.commons.logging_1.1.1.v201101211721.jar"
                REQUIRED="true"
            />
            <IMPORT
                NAME="commons-codec"
                MODULE="commons-codec-1.10.jar"
                MVN="mvn:org.talend.libraries/commons-codec-1.10/6.0.0"
                UrlPath="platform:/plugin/org.talend.libraries.apache.cxf/lib/commons-codec-1.10.jar"
                REQUIRED="true"
            />
            <IMPORT
                NAME="commons-lang"
                MODULE="commons-lang-2.6.jar"
                MVN="mvn:org.talend.libraries/commons-lang-2.6/6.0.0"
                UrlPath="platform:/plugin/org.talend.libraries.apache.common/lib/commons-lang-2.6.jar"
                REQUIRED="true"
            />
            <IMPORT
                NAME="commons-collections"
                MODULE="commons-collections-3.2.1.jar"
                MVN="mvn:org.talend.libraries/commons-collections-3.2.1/6.0.0"
                UrlPath="platform:/plugin/org.talend.libraries.apache.common/lib/commons-collections-3.2.1.jar"
                REQUIRED="true"
            />
            <IMPORT
                NAME="commons-beanutils"
                MODULE="commons-beanutils-1.8.3.jar"
                MVN="mvn:org.talend.libraries/commons-beanutils-1.8.3/6.0.0"
                UrlPath="platform:/plugin/org.talend.libraries.apache.common/lib/commons-beanutils-1.8.3.jar"
                REQUIRED="true"
            />
            <IMPORT
                NAME="talend-ws"
                MODULE="talend-ws-1.0.jar"
                MVN="mvn:org.talend.libraries/talend-ws-1.0/6.0.0"
                REQUIRED="true"
            />

            <IMPORT
                NAME="SOAP-JavaMail"
                MODULE="mail.jar"
                MVN="mvn:org.talend.libraries/mail/6.0.0"
                UrlPath="platform:/plugin/org.talend.libraries.apache.axis2/lib/mail.jar"
                REQUIRED="true"
            />
            <IMPORT
                NAME="SOAP-JAF"
                MODULE="activation.jar"
                MVN="mvn:org.talend.libraries/activation/6.0.0"
                UrlPath="platform:/plugin/org.talend.libraries.apache.axis2/lib/activation.jar"
                REQUIRED="true"
            />

            <IMPORT
                NAME="xalan"
                MODULE="xalan-2.7.1.jar"
                MVN="mvn:org.talend.libraries/xalan-2.7.1/6.0.0"
                UrlPath="platform:/base/plugins/org.apache.xalan_2.7.1.v201005080400.jar"
                REQUIRED="true"
            />
            <IMPORT
                NAME="serializer"
                MODULE="serializer-2.7.1.jar"
                MVN="mvn:org.talend.libraries/serializer-2.7.1/6.0.0"
                REQUIRED="true"
            />

            <IMPORT
                NAME="velocity"
                MODULE="velocity-1.7.jar"
                MVN="mvn:org.talend.libraries/velocity-1.7/6.0.0"
                REQUIRED="true"
            />

            <IMPORT
                NAME="jaxb-xjc"
                MODULE="jaxb-xjc-2.2.6-modified.jar"
                MVN="mvn:org.talend.libraries/jaxb-xjc-2.2.6-modified/6.0.0"
                UrlPath="platform:/plugin/org.talend.libraries.apache.axis2/lib/jaxb-xjc-2.2.6-modified.jar"
                REQUIRED="true"
            />
            <IMPORT
                NAME="jaxb-impl"
                MODULE="jaxb-impl-2.2.6-modified.jar"
                MVN="mvn:org.talend.libraries/jaxb-impl-2.2.6-modified/6.0.0"
                UrlPath="platform:/plugin/org.talend.libraries.apache.axis2/lib/jaxb-impl-2.2.6-modified.jar"
                REQUIRED="true"
            />
        </IMPORTS>
    </CODEGENERATION>

    <RETURNS>
        <RETURN NAME="NB_LINE" TYPE="id_Integer" AVAILABILITY="AFTER" />
    </RETURNS>
>>>>>>> 4c46245c
</COMPONENT><|MERGE_RESOLUTION|>--- conflicted
+++ resolved
@@ -1,249 +1,200 @@
 <COMPONENT>
-	<HEADER PLATEFORM="ALL"
-			SERIAL=""
-			VERSION="0.102"
-			STATUS="ALPHA"
-			COMPATIBILITY="ALL"
-			AUTHOR="Talend"
-			RELEASE_DATE="20050320A"
-    		SCHEMA_AUTO_PROPAGATE="true"
-			STARTABLE="true"
-			DATA_AUTO_PROPAGATE="false"
-			IS_MULTIPLYING_OUTPUTS="true"
-			EXTENSION="org.talend.designer.webservice"
-			PARTITIONING="AUTO"
-			LOG4J_ENABLED="true">
-		<SIGNATURE />
-	</HEADER>
+    <HEADER
+        PLATEFORM="ALL"
+        SERIAL=""
+        VERSION="0.102"
+        STATUS="ALPHA"
+        COMPATIBILITY="ALL"
+        AUTHOR="Talend"
+        RELEASE_DATE="20050320A"
+        SCHEMA_AUTO_PROPAGATE="true"
+        STARTABLE="true"
+        DATA_AUTO_PROPAGATE="false"
+        IS_MULTIPLYING_OUTPUTS="true"
+        EXTENSION="org.talend.designer.webservice"
+        PARTITIONING="AUTO"
+        LOG4J_ENABLED="true"
+    >
+        <SIGNATURE />
+    </HEADER>
 
   <FAMILIES>
     <FAMILY>Internet</FAMILY>
   </FAMILIES>
 
-	<DOCUMENTATION>
-		<URL />
-	</DOCUMENTATION>
-
-	<CONNECTORS>
-		<CONNECTOR CTYPE="FLOW" MAX_INPUT="1" MAX_OUTPUT="0"/>
-		<CONNECTOR NAME="OUTPUT" CTYPE="FLOW" MAX_OUTPUT="1"/>
-		<CONNECTOR CTYPE="ITERATE" MAX_OUTPUT="0" MAX_INPUT="0" />
-		<CONNECTOR CTYPE="SUBJOB_OK" MAX_INPUT="1" />
-		<CONNECTOR CTYPE="SUBJOB_ERROR" MAX_INPUT="0" />
-		<CONNECTOR CTYPE="COMPONENT_OK" />
-		<CONNECTOR CTYPE="COMPONENT_ERROR" />
-		<CONNECTOR CTYPE="RUN_IF" />
-	</CONNECTORS>
-
-	<PARAMETERS>
-	 <PARAMETER NAME="PROPERTY" FIELD="PROPERTY_TYPE" SHOW="true"
-			NUM_ROW="1" REPOSITORY_VALUE="WEBSERVICE" />
-
-		<PARAMETER NAME="SERVICE_CONFIGURATION" FIELD="EXTERNAL"
-			NUM_ROW="10" >
-		</PARAMETER>
-
-		<PARAMETER NAME="MAPPING_DISPLAY" FIELD="CLOSED_LIST"
-			NUM_ROW="10" >
-			<ITEMS DEFAULT="AUTO">
-          		<ITEM NAME="AUTO"   VALUE="AUTO" />
-          		<ITEM NAME="BEZIER_CURVE"   VALUE="BEZIER_CURVE" />
-          		<ITEM NAME="LINE"   VALUE="LINE" />
-        	</ITEMS>
-		</PARAMETER>
-
-		<PARAMETER NAME="CONNECTION_TIMEOUT" FIELD="TEXT" REQUIRED="true" NUM_ROW="20">
-			<DEFAULT>20</DEFAULT>
-		</PARAMETER>
-		<PARAMETER NAME="RECEIVE_TIMEOUT" FIELD="TEXT" REQUIRED="true" NUM_ROW="20">
-			<DEFAULT>20</DEFAULT>
-		</PARAMETER>
-
-		<PARAMETER NAME="INPUT_SCHEMA" FIELD="SCHEMA_TYPE" REQUIRED="true"
-			NUM_ROW="30">
-			<DEFAULT />
-		</PARAMETER>
-		<PARAMETER NAME="SCHEMA" FIELD="SCHEMA_TYPE" REQUIRED="true"
-			NUM_ROW="35" CONTEXT="OUTPUT">
-			<DEFAULT />
-		</PARAMETER>
-
-		<PARAMETER NAME="USE_NTLM" FIELD="CHECK" REQUIRED="true"
-			NUM_ROW="40">
-			<DEFAULT>false</DEFAULT>
-		</PARAMETER>
-
-		<PARAMETER NAME="NTLM_DOMAIN" FIELD="TEXT" REQUIRED="true"
-			NUM_ROW="40" SHOW_IF="USE_NTLM == 'true'">
-			<DEFAULT>"192.168.0.100"</DEFAULT>
-		</PARAMETER>
-		<!-- <PARAMETER NAME="NTLM_HOST" FIELD="TEXT" REQUIRED="true"
-			NUM_ROW="40" SHOW_IF="USE_NTLM == 'true'">
-			<DEFAULT>"192.168.0.100"</DEFAULT>
-		</PARAMETER>-->
-
-
-		<PARAMETER NAME="NEED_AUTH" FIELD="CHECK" REQUIRED="true"
-			NUM_ROW="50">
-			<DEFAULT>false</DEFAULT>
-		</PARAMETER>
-
-		<PARAMETER NAME="AUTH_USERNAME" FIELD="TEXT" REQUIRED="true"
-			NUM_ROW="50" SHOW_IF="(NEED_AUTH == 'true' or USE_NTLM == 'true')" REPOSITORY_VALUE="AUTH_USERNAME">
-			<DEFAULT>"username"</DEFAULT>
-		</PARAMETER>
-		<PARAMETER NAME="AUTH_PASSWORD" FIELD="PASSWORD" REQUIRED="true"
-			NUM_ROW="50" SHOW_IF="(NEED_AUTH == 'true' or USE_NTLM == 'true')"  REPOSITORY_VALUE="AUTH_PASSWORD">
-			<DEFAULT>"password"</DEFAULT>
-		</PARAMETER>
-
-		<PARAMETER NAME="USE_PROXY" FIELD="CHECK" REQUIRED="true"
-
-			NUM_ROW="55" REPOSITORY_VALUE="USE_PROXY">
-			<DEFAULT>false</DEFAULT>
-		</PARAMETER>
-
-		<PARAMETER NAME="PROXY_HOST" FIELD="TEXT"
-			NUM_ROW="56" SHOW_IF="USE_PROXY == 'true'" REPOSITORY_VALUE="PROXY_HOST">
-			<DEFAULT>"61.163.92.4"</DEFAULT>
-		</PARAMETER>
-		<PARAMETER NAME="PROXY_PORT" FIELD="TEXT"
-			NUM_ROW="57" SHOW_IF="USE_PROXY == 'true'">
-			<DEFAULT>8080</DEFAULT>
-		</PARAMETER>
-
-		<PARAMETER NAME="PROXY_USERNAME" FIELD="TEXT"
-			NUM_ROW="58" SHOW_IF="USE_PROXY == 'true'" REPOSITORY_VALUE="PROXY_USERNAME">
-			<DEFAULT>""</DEFAULT>
-		</PARAMETER>
-		<PARAMETER NAME="PROXY_PASSWORD" FIELD="PASSWORD"
-			NUM_ROW="59" SHOW_IF="USE_PROXY == 'true'"  REPOSITORY_VALUE="PROXY_PASSWORD">
-			<DEFAULT>""</DEFAULT>
-		</PARAMETER>
-
-		<PARAMETER NAME="NEED_SSL_TO_TRUSTSERVER" FIELD="CHECK" REQUIRED="true" NUM_ROW="60">
-			<DEFAULT>false</DEFAULT>
-		</PARAMETER>
-
-		<PARAMETER NAME="SSL_TRUSTSERVER_TRUSTSTORE" FIELD="TEXT" NUM_ROW="61" SHOW_IF="NEED_SSL_TO_TRUSTSERVER == 'true'">
-			<DEFAULT>"C:/clientTrustStore.trustStore"</DEFAULT>
-		</PARAMETER>
-		<PARAMETER NAME="SSL_TRUSTSERVER_PASSWORD" FIELD="PASSWORD" NUM_ROW="61" SHOW_IF="NEED_SSL_TO_TRUSTSERVER == 'true'">
-			<DEFAULT>"password"</DEFAULT>
-		</PARAMETER>
-
-		<PARAMETER
-	      NAME="DIE_ON_ERROR"
-	      FIELD="CHECK"
-	      NUM_ROW="100">
-	      <DEFAULT>true</DEFAULT>
-	    </PARAMETER>
-		<!-- <PARAMETER NAME="SOAP_ENCODING" FIELD="CLOSED_LIST"
-			NUM_ROW="62" >
-			<ITEMS DEFAULT="RPC_ENCODED">
-			<ITEM NAME="RPC_ENCODED" VALUE="RPC_ENCODED"/>
-        	<ITEM NAME="DOCUMENT_LITERAL" VALUE="DOCUMENT_LITERAL"/>
-        	<ITEM NAME="DOCUMENT_LITERAL_WRAPPED" VALUE="DOCUMENT_LITERAL_WRAPPED" />
-      		</ITEMS>
-		</PARAMETER>-->
-		<PARAMETER NAME="ENDPOINT" FIELD="TEXT" REQUIRED="true" NUM_ROW="62" SHOW="false"  REPOSITORY_VALUE="ENDPOINT">
-			<DEFAULT>"http://www.webservicex.net/country.asmx?WSDL"</DEFAULT>
-		</PARAMETER>
-
-		<PARAMETER NAME="SERVICE_NS" FIELD="TEXT" REQUIRED="true" NUM_ROW="63" SHOW="false" REPOSITORY_VALUE="SERVICE_NS">
-			<DEFAULT></DEFAULT>
-		</PARAMETER>
-		<PARAMETER NAME="SERVICE_NAME" FIELD="TEXT" REQUIRED="true" NUM_ROW="63" SHOW="false" REPOSITORY_VALUE="SERVICE_NAME">
-			<DEFAULT></DEFAULT>
-		</PARAMETER>
-		<PARAMETER NAME="PORT_NS" FIELD="TEXT" REQUIRED="true" NUM_ROW="64" SHOW="false" REPOSITORY_VALUE="PORT_NS">
-			<DEFAULT></DEFAULT>
-		</PARAMETER>
-		<PARAMETER NAME="PORT_NAME" FIELD="TEXT" REQUIRED="true" NUM_ROW="64" SHOW="false" REPOSITORY_VALUE="PORT_NAME">
-			<DEFAULT></DEFAULT>
-		</PARAMETER>
-
-		<PARAMETER NAME="METHOD" FIELD="TEXT" REQUIRED="true" NUM_ROW="65" SHOW="false" REPOSITORY_VALUE="METHOD">
-			<DEFAULT></DEFAULT>
-		</PARAMETER>
-
-		<PARAMETER NAME="INPUT_PARAMS" FIELD="TABLE" NUM_ROW="70"
-
-			NB_LINES="6" SHOW="false" REPOSITORY_VALUE="INPUT_PARAMS">
-			<ITEMS>
-				<ITEM NAME="EXPRESSION"/>
-				<ITEM NAME="ELEMENT"/>
-				<ITEM NAME="SOURCE"/>
-				<ITEM NAME="PARAMETERINFO"/>
-				<ITEM NAME="PARAPARENT"/>
-				<ITEM NAME="PARAMETERARRAYSIZE"/>
-				<ITEM NAME="PARAMETERINDEX"/>
-			</ITEMS>
-		</PARAMETER>
-
-		<PARAMETER NAME="OUTPUT_PARAMS" FIELD="TABLE" NUM_ROW="80"
-
-			NB_LINES="6" SHOW="false"  REPOSITORY_VALUE="OUTPUT_PARAMS">
-			<ITEMS>
-				<ITEM NAME="EXPRESSION"/>
-				<ITEM NAME="COLUMN"/>
-				<ITEM NAME="SOURCE"/>
-				<ITEM NAME="ELEMENT"/>
-				<ITEM NAME="PARAMETERINFO"/>
-				<ITEM NAME="PARAPARENT"/>
-				<ITEM NAME="PARAMETERARRAYSIZE"/>
+    <DOCUMENTATION>
+        <URL />
+    </DOCUMENTATION>
+
+    <CONNECTORS>
+        <CONNECTOR CTYPE="FLOW" MAX_INPUT="1" MAX_OUTPUT="0"/>
+        <CONNECTOR NAME="OUTPUT" CTYPE="FLOW" MAX_OUTPUT="1"/>
+        <CONNECTOR CTYPE="ITERATE" MAX_OUTPUT="0" MAX_INPUT="0" />
+        <CONNECTOR CTYPE="SUBJOB_OK" MAX_INPUT="1" />
+        <CONNECTOR CTYPE="SUBJOB_ERROR" MAX_INPUT="0" />
+        <CONNECTOR CTYPE="COMPONENT_OK" />
+        <CONNECTOR CTYPE="COMPONENT_ERROR" />
+        <CONNECTOR CTYPE="RUN_IF" />
+    </CONNECTORS>
+
+    <PARAMETERS>
+     <PARAMETER NAME="PROPERTY" FIELD="PROPERTY_TYPE" SHOW="true"
+            NUM_ROW="1" REPOSITORY_VALUE="WEBSERVICE" />
+
+        <PARAMETER NAME="SERVICE_CONFIGURATION" FIELD="EXTERNAL"
+            NUM_ROW="10" >
+        </PARAMETER>
+
+        <PARAMETER NAME="MAPPING_DISPLAY" FIELD="CLOSED_LIST"
+            NUM_ROW="10" >
+            <ITEMS DEFAULT="AUTO">
+                <ITEM NAME="AUTO"   VALUE="AUTO" />
+                <ITEM NAME="BEZIER_CURVE"   VALUE="BEZIER_CURVE" />
+                <ITEM NAME="LINE"   VALUE="LINE" />
+            </ITEMS>
+        </PARAMETER>
+
+        <PARAMETER NAME="CONNECTION_TIMEOUT" FIELD="TEXT" REQUIRED="true" NUM_ROW="20">
+            <DEFAULT>20</DEFAULT>
+        </PARAMETER>
+        <PARAMETER NAME="RECEIVE_TIMEOUT" FIELD="TEXT" REQUIRED="true" NUM_ROW="20">
+            <DEFAULT>20</DEFAULT>
+        </PARAMETER>
+
+        <PARAMETER NAME="INPUT_SCHEMA" FIELD="SCHEMA_TYPE" REQUIRED="true"
+            NUM_ROW="30">
+            <DEFAULT />
+        </PARAMETER>
+        <PARAMETER NAME="SCHEMA" FIELD="SCHEMA_TYPE" REQUIRED="true"
+            NUM_ROW="35" CONTEXT="OUTPUT">
+            <DEFAULT />
+        </PARAMETER>
+
+        <PARAMETER NAME="USE_NTLM" FIELD="CHECK" REQUIRED="true"
+            NUM_ROW="40">
+            <DEFAULT>false</DEFAULT>
+        </PARAMETER>
+
+        <PARAMETER NAME="NTLM_DOMAIN" FIELD="TEXT" REQUIRED="true"
+            NUM_ROW="40" SHOW_IF="USE_NTLM == 'true'">
+            <DEFAULT>"192.168.0.100"</DEFAULT>
+        </PARAMETER>
+        <!-- <PARAMETER NAME="NTLM_HOST" FIELD="TEXT" REQUIRED="true"
+            NUM_ROW="40" SHOW_IF="USE_NTLM == 'true'">
+            <DEFAULT>"192.168.0.100"</DEFAULT>
+        </PARAMETER>-->
+
+
+        <PARAMETER NAME="NEED_AUTH" FIELD="CHECK" REQUIRED="true"
+            NUM_ROW="50">
+            <DEFAULT>false</DEFAULT>
+        </PARAMETER>
+
+        <PARAMETER NAME="AUTH_USERNAME" FIELD="TEXT" REQUIRED="true"
+            NUM_ROW="50" SHOW_IF="(NEED_AUTH == 'true' or USE_NTLM == 'true')" REPOSITORY_VALUE="AUTH_USERNAME">
+            <DEFAULT>"username"</DEFAULT>
+        </PARAMETER>
+        <PARAMETER NAME="AUTH_PASSWORD" FIELD="PASSWORD" REQUIRED="true"
+            NUM_ROW="50" SHOW_IF="(NEED_AUTH == 'true' or USE_NTLM == 'true')"  REPOSITORY_VALUE="AUTH_PASSWORD">
+            <DEFAULT>"password"</DEFAULT>
+        </PARAMETER>
+
+        <PARAMETER NAME="USE_PROXY" FIELD="CHECK" REQUIRED="true"
+
+            NUM_ROW="55" REPOSITORY_VALUE="USE_PROXY">
+            <DEFAULT>false</DEFAULT>
+        </PARAMETER>
+
+        <PARAMETER NAME="PROXY_HOST" FIELD="TEXT"
+            NUM_ROW="56" SHOW_IF="USE_PROXY == 'true'" REPOSITORY_VALUE="PROXY_HOST">
+            <DEFAULT>"61.163.92.4"</DEFAULT>
+        </PARAMETER>
+        <PARAMETER NAME="PROXY_PORT" FIELD="TEXT"
+            NUM_ROW="57" SHOW_IF="USE_PROXY == 'true'">
+            <DEFAULT>8080</DEFAULT>
+        </PARAMETER>
+
+        <PARAMETER NAME="PROXY_USERNAME" FIELD="TEXT"
+            NUM_ROW="58" SHOW_IF="USE_PROXY == 'true'" REPOSITORY_VALUE="PROXY_USERNAME">
+            <DEFAULT>""</DEFAULT>
+        </PARAMETER>
+        <PARAMETER NAME="PROXY_PASSWORD" FIELD="PASSWORD"
+            NUM_ROW="59" SHOW_IF="USE_PROXY == 'true'"  REPOSITORY_VALUE="PROXY_PASSWORD">
+            <DEFAULT>""</DEFAULT>
+        </PARAMETER>
+
+        <PARAMETER NAME="NEED_SSL_TO_TRUSTSERVER" FIELD="CHECK" REQUIRED="true" NUM_ROW="60">
+            <DEFAULT>false</DEFAULT>
+        </PARAMETER>
+
+        <PARAMETER NAME="SSL_TRUSTSERVER_TRUSTSTORE" FIELD="TEXT" NUM_ROW="61" SHOW_IF="NEED_SSL_TO_TRUSTSERVER == 'true'">
+            <DEFAULT>"C:/clientTrustStore.trustStore"</DEFAULT>
+        </PARAMETER>
+        <PARAMETER NAME="SSL_TRUSTSERVER_PASSWORD" FIELD="PASSWORD" NUM_ROW="61" SHOW_IF="NEED_SSL_TO_TRUSTSERVER == 'true'">
+            <DEFAULT>"password"</DEFAULT>
+        </PARAMETER>
+
+        <PARAMETER
+          NAME="DIE_ON_ERROR"
+          FIELD="CHECK"
+          NUM_ROW="100">
+          <DEFAULT>true</DEFAULT>
+        </PARAMETER>
+        <!-- <PARAMETER NAME="SOAP_ENCODING" FIELD="CLOSED_LIST"
+            NUM_ROW="62" >
+            <ITEMS DEFAULT="RPC_ENCODED">
+            <ITEM NAME="RPC_ENCODED" VALUE="RPC_ENCODED"/>
+            <ITEM NAME="DOCUMENT_LITERAL" VALUE="DOCUMENT_LITERAL"/>
+            <ITEM NAME="DOCUMENT_LITERAL_WRAPPED" VALUE="DOCUMENT_LITERAL_WRAPPED" />
+            </ITEMS>
+        </PARAMETER>-->
+        <PARAMETER NAME="ENDPOINT" FIELD="TEXT" REQUIRED="true" NUM_ROW="62" SHOW="false"  REPOSITORY_VALUE="ENDPOINT">
+            <DEFAULT>"http://www.webservicex.net/country.asmx?WSDL"</DEFAULT>
+        </PARAMETER>
+
+        <PARAMETER NAME="SERVICE_NS" FIELD="TEXT" REQUIRED="true" NUM_ROW="63" SHOW="false" REPOSITORY_VALUE="SERVICE_NS">
+            <DEFAULT></DEFAULT>
+        </PARAMETER>
+        <PARAMETER NAME="SERVICE_NAME" FIELD="TEXT" REQUIRED="true" NUM_ROW="63" SHOW="false" REPOSITORY_VALUE="SERVICE_NAME">
+            <DEFAULT></DEFAULT>
+        </PARAMETER>
+        <PARAMETER NAME="PORT_NS" FIELD="TEXT" REQUIRED="true" NUM_ROW="64" SHOW="false" REPOSITORY_VALUE="PORT_NS">
+            <DEFAULT></DEFAULT>
+        </PARAMETER>
+        <PARAMETER NAME="PORT_NAME" FIELD="TEXT" REQUIRED="true" NUM_ROW="64" SHOW="false" REPOSITORY_VALUE="PORT_NAME">
+            <DEFAULT></DEFAULT>
+        </PARAMETER>
+
+        <PARAMETER NAME="METHOD" FIELD="TEXT" REQUIRED="true" NUM_ROW="65" SHOW="false" REPOSITORY_VALUE="METHOD">
+            <DEFAULT></DEFAULT>
+        </PARAMETER>
+
+        <PARAMETER NAME="INPUT_PARAMS" FIELD="TABLE" NUM_ROW="70"
+
+            NB_LINES="6" SHOW="false" REPOSITORY_VALUE="INPUT_PARAMS">
+            <ITEMS>
+                <ITEM NAME="EXPRESSION"/>
+                <ITEM NAME="ELEMENT"/>
+                <ITEM NAME="SOURCE"/>
+                <ITEM NAME="PARAMETERINFO"/>
+                <ITEM NAME="PARAPARENT"/>
+                <ITEM NAME="PARAMETERARRAYSIZE"/>
                 <ITEM NAME="PARAMETERINDEX"/>
-<<<<<<< HEAD
-			</ITEMS>
-		</PARAMETER>
-	</PARAMETERS>
-
-	  <ADVANCED_PARAMETERS>
-	  	<PARAMETER NAME="TMPPATH" FIELD="DIRECTORY" REQUIRED="false" NUM_ROW="10">
-			<DEFAULT></DEFAULT>
-		</PARAMETER>
-	  </ADVANCED_PARAMETERS>
-
-	<CODEGENERATION>
-		<IMPORTS>
-			<IMPORT NAME="CXF-CORE" MODULE="cxf-core-3.1.1.jar" MVN="mvn:org.talend.libraries/cxf-core-3.1.1/6.0.0" UrlPath="platform:/plugin/org.talend.libraries.apache.cxf/lib/cxf-core-3.1.1.jar" REQUIRED="true"/>
-			<IMPORT NAME="CXF-RT-FRONTEND-SIMPLE" MODULE="cxf-rt-frontend-simple-3.1.1.jar" MVN="mvn:org.talend.libraries/cxf-rt-frontend-simple-3.1.1/6.0.0" UrlPath="platform:/plugin/org.talend.libraries.apache.cxf/lib/cxf-rt-frontend-simple-3.1.1.jar" REQUIRED="true"/>
-			<IMPORT NAME="XMLSCHEMA-CORE" MODULE="xmlschema-core-2.2.1.jar" MVN="mvn:org.talend.libraries/xmlschema-core-2.2.1/6.0.0" UrlPath="platform:/plugin/org.talend.libraries.apache.cxf/lib/xmlschema-core-2.2.1.jar" REQUIRED="true"/>
-			<IMPORT NAME="CXF-TOOLS-COMMON" MODULE="cxf-tools-common-3.1.1.jar" MVN="mvn:org.talend.libraries/cxf-tools-common-3.1.1/6.0.0" UrlPath="platform:/plugin/org.talend.libraries.apache.cxf/lib/cxf-tools-common-3.1.1.jar" REQUIRED="true"/>
-			<IMPORT NAME="CXF-RT-WSDL" MODULE="cxf-rt-wsdl-3.1.1.jar" MVN="mvn:org.talend.libraries/cxf-rt-wsdl-3.1.1/6.0.0" UrlPath="platform:/plugin/org.talend.libraries.apache.cxf/lib/cxf-rt-wsdl-3.1.1.jar" REQUIRED="true"/>
-			<IMPORT NAME="WOODSTOX-CORE-ASL" MODULE="woodstox-core-asl-4.4.1.jar" MVN="mvn:org.talend.libraries/woodstox-core-asl-4.4.1/6.0.0" UrlPath="platform:/plugin/org.talend.libraries.apache.cxf/lib/woodstox-core-asl-4.4.1.jar" REQUIRED="true"/>
-			<IMPORT NAME="STAX2-API" MODULE="stax2-api-3.1.4.jar" MVN="mvn:org.talend.libraries/stax2-api-3.1.4/6.0.0" UrlPath="platform:/plugin/org.talend.libraries.apache.cxf/lib/stax2-api-3.1.4.jar" REQUIRED="true"/>
-			<IMPORT NAME="CXF-RT-BINDINGS-SOAP" MODULE="cxf-rt-bindings-soap-3.1.1.jar" MVN="mvn:org.talend.libraries/cxf-rt-bindings-soap-3.1.1/6.0.0" UrlPath="platform:/plugin/org.talend.libraries.apache.cxf/lib/cxf-rt-bindings-soap-3.1.1.jar" REQUIRED="true"/>
-			<IMPORT NAME="CXF-RT-DATABINDING-JAXB" MODULE="cxf-rt-databinding-jaxb-3.1.1.jar" MVN="mvn:org.talend.libraries/cxf-rt-databinding-jaxb-3.1.1/6.0.0" UrlPath="platform:/plugin/org.talend.libraries.apache.cxf/lib/cxf-rt-databinding-jaxb-3.1.1.jar" REQUIRED="true"/>
-			<IMPORT NAME="CXF-RT-TRANSPORTS-HTTP-JETTY" MODULE="cxf-rt-transports-http-jetty-3.1.1.jar" MVN="mvn:org.talend.libraries/cxf-rt-transports-http-jetty-3.1.1/6.0.0" UrlPath="platform:/plugin/org.talend.libraries.apache.cxf/lib/cxf-rt-transports-http-jetty-3.1.1.jar" REQUIRED="true"/>
-			<IMPORT NAME="CXF-RT-TRANSPORTS-HTTP" MODULE="cxf-rt-transports-http-3.1.1.jar" MVN="mvn:org.talend.libraries/cxf-rt-transports-http-3.1.1/6.0.0" UrlPath="platform:/plugin/org.talend.libraries.apache.cxf/lib/cxf-rt-transports-http-3.1.1.jar" REQUIRED="true"/>
-			
-			<IMPORT NAME="WSDL4J-1_6_3" MODULE="wsdl4j-1.6.3.jar" MVN="mvn:org.talend.libraries/wsdl4j-1.6.3/6.0.0" BundleID="org.apache.servicemix.bundles.wsdl4j" REQUIRED="true"/>
-			<IMPORT NAME="commons-httpclient" MODULE="commons-httpclient-3.1.jar" MVN="mvn:org.talend.libraries/commons-httpclient-3.1/6.0.0" UrlPath="platform:/plugin/org.talend.libraries.apache.http/lib/commons-httpclient-3.1.jar" REQUIRED="true"/>
-			<IMPORT NAME="commons-logging" MODULE="commons-logging-1.1.1.jar" MVN="mvn:org.talend.libraries/commons-logging-1.1.1/6.0.0" UrlPath="platform:/base/plugins/org.apache.commons.logging_1.1.1.v201101211721.jar" REQUIRED="true"/>
-			<IMPORT NAME="commons-codec" MODULE="commons-codec-1.10.jar" MVN="mvn:org.talend.libraries/commons-codec-1.10/6.0.0" UrlPath="platform:/plugin/org.talend.libraries.apache.cxf/lib/commons-codec-1.10.jar" REQUIRED="true"/>
-			<IMPORT NAME="commons-lang" MODULE="commons-lang-2.6.jar" MVN="mvn:org.talend.libraries/commons-lang-2.6/6.0.0" UrlPath="platform:/plugin/org.talend.libraries.apache.common/lib/commons-lang-2.6.jar" REQUIRED="true"/>
-			<IMPORT NAME="commons-collections" MODULE="commons-collections-3.2.1.jar" MVN="mvn:org.talend.libraries/commons-collections-3.2.1/6.0.0" UrlPath="platform:/plugin/org.talend.libraries.apache.common/lib/commons-collections-3.2.1.jar" REQUIRED="true"/>
-			<IMPORT NAME="commons-beanutils" MODULE="commons-beanutils-1.8.3.jar" MVN="mvn:org.talend.libraries/commons-beanutils-1.8.3/6.0.0" UrlPath="platform:/plugin/org.talend.libraries.apache.common/lib/commons-beanutils-1.8.3.jar" REQUIRED="true"/>
-			<IMPORT NAME="talend-ws" MODULE="talend-ws-1.0.jar" MVN="mvn:org.talend.libraries/talend-ws-1.0/6.0.0" REQUIRED="true" />
-			
-			<IMPORT NAME="SOAP-JavaMail" MODULE="mail.jar" MVN="mvn:org.talend.libraries/mail/6.0.0" UrlPath="platform:/plugin/org.talend.libraries.apache.axis2/lib/mail.jar" REQUIRED="true" />
-			<IMPORT NAME="SOAP-JAF" MODULE="activation.jar" MVN="mvn:org.talend.libraries/activation/6.0.0" UrlPath="platform:/plugin/org.talend.libraries.apache.axis2/lib/activation.jar"	REQUIRED="true" />
-			
-			<IMPORT NAME="xalan" MODULE="xalan-2.7.1.jar" MVN="mvn:org.talend.libraries/xalan-2.7.1/6.0.0" UrlPath="platform:/base/plugins/org.apache.xalan_2.7.1.v201005080400.jar" REQUIRED="true" />
-			<IMPORT NAME="serializer" MODULE="serializer-2.7.1.jar" MVN="mvn:org.talend.libraries/serializer-2.7.1/6.0.0" REQUIRED="true" />
-			
-			<IMPORT NAME="velocity" MODULE="velocity-1.7.jar" MVN="mvn:org.talend.libraries/velocity-1.7/6.0.0" REQUIRED="true"/>
-			
-			<IMPORT NAME="jaxb-xjc" MODULE="jaxb-xjc-2.2.6-modified.jar" MVN="mvn:org.talend.libraries/jaxb-xjc-2.2.6-modified/6.0.0" UrlPath="platform:/plugin/org.talend.libraries.apache.axis2/lib/jaxb-xjc-2.2.6-modified.jar" REQUIRED="true"/>
-			<IMPORT NAME="jaxb-impl" MODULE="jaxb-impl-2.2.6-modified.jar" MVN="mvn:org.talend.libraries/jaxb-impl-2.2.6-modified/6.0.0" UrlPath="platform:/plugin/org.talend.libraries.apache.axis2/lib/jaxb-impl-2.2.6-modified.jar" REQUIRED="true"/>
-		</IMPORTS>
-	</CODEGENERATION>
-
-	<RETURNS>
-		<RETURN NAME="NB_LINE" TYPE="id_Integer" AVAILABILITY="AFTER" />
-	</RETURNS>
-=======
+            </ITEMS>
+        </PARAMETER>
+
+        <PARAMETER NAME="OUTPUT_PARAMS" FIELD="TABLE" NUM_ROW="80"
+
+            NB_LINES="6" SHOW="false"  REPOSITORY_VALUE="OUTPUT_PARAMS">
+            <ITEMS>
+                <ITEM NAME="EXPRESSION"/>
+                <ITEM NAME="COLUMN"/>
+                <ITEM NAME="SOURCE"/>
+                <ITEM NAME="ELEMENT"/>
+                <ITEM NAME="PARAMETERINFO"/>
+                <ITEM NAME="PARAPARENT"/>
+                <ITEM NAME="PARAMETERARRAYSIZE"/>
+                <ITEM NAME="PARAMETERINDEX"/>
             </ITEMS>
         </PARAMETER>
     </PARAMETERS>
@@ -446,5 +397,4 @@
     <RETURNS>
         <RETURN NAME="NB_LINE" TYPE="id_Integer" AVAILABILITY="AFTER" />
     </RETURNS>
->>>>>>> 4c46245c
 </COMPONENT>