<%@ jet 
	imports="
		org.talend.core.model.process.INode 
		org.talend.core.model.process.ElementParameterParser 
		org.talend.designer.codegen.config.CodeGeneratorArgument
		org.talend.core.model.metadata.IMetadataTable
		org.talend.core.model.process.ElementParameterParser
		org.talend.core.model.process.IConnection
		org.talend.core.model.process.IConnectionCategory
		java.util.List

	" 
%>
<% 
    CodeGeneratorArgument codeGenArgument = (CodeGeneratorArgument) argument;
    INode node = (INode)codeGenArgument.getArgument();
    String cid = node.getUniqueName();	

	boolean isDeleteById = ("true").equals(ElementParameterParser.getValue(node, "__DELETE_BY_ID__"));
	boolean isSpecifyTaskID = ("true").equals(ElementParameterParser.getValue(node, "__SPECIFY_TASK_ID__"));
	String taskID = ElementParameterParser.getValue(node,"__TASK_ID__");
	List<IMetadataTable> metadatas = node.getMetadataList();
	final boolean isLog4jEnabled = ("true").equals(ElementParameterParser.getValue(node.getProcess(), "__LOG4J_ACTIVATE__"));
	if(isDeleteById){
		if (isSpecifyTaskID || (metadatas!=null)&&(metadatas.size()>0)) {//1
        	if(isLog4jEnabled){
			%>
				log.debug("<%=cid%> - Deleting the task: " + (deleted_task_<%=cid%>+1) + ".");
			<%
			}
			if(isSpecifyTaskID){
		    %>
<<<<<<< HEAD
=======
		        <% logUtil.info("\"Attempt to delete task by specify task id: \"+"+taskID);%>
		        
>>>>>>> 4c46245c
				TDSCWS_<%=cid%>.deleteTask(<%=taskID%>);
				deleted_task_<%=cid%>++;
			<%
		    }else{
		    	IMetadataTable metadata = metadatas.get(0);
		    	if (metadata!=null) {//2
			    	List< ? extends IConnection> conns = node.getIncomingConnections();
			    	String idColumn = ElementParameterParser.getValue(node,"__ID_FIELD__");
			    	for (IConnection conn : conns) {//3
			    		if (conn.getLineStyle().hasConnectionCategory(IConnectionCategory.DATA)) {//4
						%>
							TDSCWS_<%=cid%>.deleteTask(<%=conn.getName()%>.<%=idColumn%>);
							deleted_task_<%=cid%>++;
						<%
						}
					}
				}
			}
		}
	}
%>
<|MERGE_RESOLUTION|>--- conflicted
+++ resolved
@@ -1,58 +1,66 @@
-<%@ jet 
-	imports="
-		org.talend.core.model.process.INode 
-		org.talend.core.model.process.ElementParameterParser 
-		org.talend.designer.codegen.config.CodeGeneratorArgument
-		org.talend.core.model.metadata.IMetadataTable
-		org.talend.core.model.process.ElementParameterParser
-		org.talend.core.model.process.IConnection
-		org.talend.core.model.process.IConnectionCategory
-		java.util.List
-
-	" 
-%>
-<% 
-    CodeGeneratorArgument codeGenArgument = (CodeGeneratorArgument) argument;
-    INode node = (INode)codeGenArgument.getArgument();
-    String cid = node.getUniqueName();	
-
-	boolean isDeleteById = ("true").equals(ElementParameterParser.getValue(node, "__DELETE_BY_ID__"));
-	boolean isSpecifyTaskID = ("true").equals(ElementParameterParser.getValue(node, "__SPECIFY_TASK_ID__"));
-	String taskID = ElementParameterParser.getValue(node,"__TASK_ID__");
-	List<IMetadataTable> metadatas = node.getMetadataList();
-	final boolean isLog4jEnabled = ("true").equals(ElementParameterParser.getValue(node.getProcess(), "__LOG4J_ACTIVATE__"));
-	if(isDeleteById){
-		if (isSpecifyTaskID || (metadatas!=null)&&(metadatas.size()>0)) {//1
-        	if(isLog4jEnabled){
-			%>
-				log.debug("<%=cid%> - Deleting the task: " + (deleted_task_<%=cid%>+1) + ".");
-			<%
-			}
-			if(isSpecifyTaskID){
-		    %>
-<<<<<<< HEAD
-=======
-		        <% logUtil.info("\"Attempt to delete task by specify task id: \"+"+taskID);%>
-		        
->>>>>>> 4c46245c
-				TDSCWS_<%=cid%>.deleteTask(<%=taskID%>);
-				deleted_task_<%=cid%>++;
-			<%
-		    }else{
-		    	IMetadataTable metadata = metadatas.get(0);
-		    	if (metadata!=null) {//2
-			    	List< ? extends IConnection> conns = node.getIncomingConnections();
-			    	String idColumn = ElementParameterParser.getValue(node,"__ID_FIELD__");
-			    	for (IConnection conn : conns) {//3
-			    		if (conn.getLineStyle().hasConnectionCategory(IConnectionCategory.DATA)) {//4
-						%>
-							TDSCWS_<%=cid%>.deleteTask(<%=conn.getName()%>.<%=idColumn%>);
-							deleted_task_<%=cid%>++;
-						<%
-						}
-					}
-				}
-			}
-		}
-	}
-%>
+<%@ jet 
+	imports="
+		org.talend.core.model.process.INode 
+		org.talend.core.model.process.ElementParameterParser 
+		org.talend.designer.codegen.config.CodeGeneratorArgument
+		org.talend.core.model.metadata.IMetadataTable
+		org.talend.core.model.process.ElementParameterParser
+		org.talend.core.model.process.IConnection
+		org.talend.core.model.process.IConnectionCategory
+		java.util.List
+
+	" 
+%>
+<%@ include file="@{org.talend.designer.components.localprovider}/components/templates/Log4j/LogUtil.javajet"%>
+<% 
+    CodeGeneratorArgument codeGenArgument = (CodeGeneratorArgument) argument;
+    INode node = (INode)codeGenArgument.getArgument();
+    LogUtil logUtil = new LogUtil(node);
+    String cid = node.getUniqueName();	
+
+	boolean isDeleteById = ("true").equals(ElementParameterParser.getValue(node, "__DELETE_BY_ID__"));
+	boolean isSpecifyTaskID = ("true").equals(ElementParameterParser.getValue(node, "__SPECIFY_TASK_ID__"));
+	String taskID = ElementParameterParser.getValue(node,"__TASK_ID__");
+	List<IMetadataTable> metadatas = node.getMetadataList();
+	final boolean isLog4jEnabled = ("true").equals(ElementParameterParser.getValue(node.getProcess(), "__LOG4J_ACTIVATE__"));
+	if(isDeleteById){
+		if (isSpecifyTaskID || (metadatas!=null)&&(metadatas.size()>0)) {//1
+			%>
+			
+			    int delTaskId =  deleted_task_<%=cid%>+1;
+			    <% logUtil.debug("\"Deleting the task: \"+ delTaskId");%>
+			    
+			<%
+			if(isSpecifyTaskID){
+		    %>
+		        <% logUtil.info("\"Attempt to delete task by specify task id: \"+"+taskID);%>
+		        
+				TDSCWS_<%=cid%>.deleteTask(<%=taskID%>);
+				
+		        <% logUtil.info("\"Delete task by specify task id successfully.\"");%>
+		        
+				deleted_task_<%=cid%>++;
+			<%
+		    }else{
+		    	IMetadataTable metadata = metadatas.get(0);
+		    	if (metadata!=null) {//2
+			    	List< ? extends IConnection> conns = node.getIncomingConnections();
+			    	String idColumn = ElementParameterParser.getValue(node,"__ID_FIELD__");
+			    	for (IConnection conn : conns) {//3
+			    		if (conn.getLineStyle().hasConnectionCategory(IConnectionCategory.DATA)) {//4
+						%>
+						    <% logUtil.info("\"Attempt to delete task, do not specify task id.\"");%>
+						    
+							TDSCWS_<%=cid%>.deleteTask(<%=conn.getName()%>.<%=idColumn%>);
+							
+						    <% logUtil.info("\"Delete task by specify task id successfully.\"");%>
+						    
+							deleted_task_<%=cid%>++;
+						<%
+						}
+					}
+				}
+			}
+		}
+	}
+%>