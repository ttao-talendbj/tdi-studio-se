<?xml version="1.0" encoding="UTF-8"?>
<feature
      id="org.talend.designer.feature"
      label="Designer Feature"
      version="6.0.0.qualifier"
      provider-name=".Talend SA.">

   <description url="http://www.talend.com/online/featuresdescription.html#designer-feature">
      Complete description about this feature at http://www.talend.com/online/featuresdescription.html#designer-feature
   </description>

   <copyright url="http://www.talend.com/online/copyright.txt">
      Copyright Talend 2006, 2007
   </copyright>

   <license>
      The licence are describe in branding feature
   </license>

   <url>
      <update label="CORE Talend update site for milestones" url="http://talendforge.org/core/updatesite/testing/"/>
      <discovery label="Talend web site" url="http://www.talend.com"/>
   </url>

   <includes
         id="org.eclipse.gef"
         version="0.0.0"/>

   <includes
         id="org.talend.m2e.feature"
         version="0.0.0"/>

   <plugin
         id="org.talend.designer.core"
         download-size="0"
         install-size="0"
         version="0.0.0"
         unpack="false"/>

   <plugin
         id="org.talend.designer.codegen"
         download-size="0"
         install-size="0"
         version="0.0.0"/>

   <plugin
         id="org.talend.designer.runprocess"
         download-size="0"
         install-size="0"
         version="0.0.0"
         unpack="false"/>

   <plugin
         id="org.talend.scheduler"
         download-size="0"
         install-size="0"
         version="0.0.0"
         unpack="false"/>

   <plugin
         id="org.talend.sqlbuilder"
         download-size="0"
         install-size="0"
         version="0.0.0"
         unpack="false"/>

   <plugin
         id="org.talend.designer.codegen.nl"
         download-size="0"
         install-size="0"
         version="0.0.0"
         fragment="true"
         unpack="false"/>

   <plugin
         id="org.talend.designer.core.nl"
         download-size="0"
         install-size="0"
         version="0.0.0"
         fragment="true"
         unpack="false"/>

   <plugin
         id="org.talend.designer.runprocess.nl"
         download-size="0"
         install-size="0"
         version="0.0.0"
         fragment="true"
         unpack="false"/>

   <plugin
         id="org.talend.scheduler.nl"
         download-size="0"
         install-size="0"
         version="0.0.0"
         fragment="true"
         unpack="false"/>

   <plugin
         id="org.talend.sqlbuilder.nl"
         download-size="0"
         install-size="0"
         version="0.0.0"
         fragment="true"
         unpack="false"/>

   <plugin
         id="org.talend.libraries.apache"
         download-size="0"
         install-size="0"
         version="0.0.0"/>

   <plugin
         id="org.talend.libraries.dom4j-jaxen"
         download-size="0"
         install-size="0"
         version="0.0.0"/>

   <plugin
         id="org.talend.libraries.jackson"
         download-size="0"
         install-size="0"
         version="0.0.0"/>

   <plugin
         id="org.talend.libraries.javacsv"
         download-size="0"
         install-size="0"
         version="0.0.0"/>

   <plugin
         id="org.talend.libraries.csv"
         download-size="0"
         install-size="0"
         version="0.0.0"/>

   <plugin
         id="org.talend.librariesmanager"
         download-size="0"
         install-size="0"
         version="0.0.0"/>

   <plugin
         id="org.talend.librariesmanager.ui"
         download-size="0"
         install-size="0"
         version="0.0.0"
         unpack="false"/>

   <plugin
         id="org.talend.metadata.managment"
         download-size="0"
         install-size="0"
         version="0.0.0"
         unpack="false"/>

   <plugin
         id="org.talend.model"
         download-size="0"
         install-size="0"
         version="0.0.0"
         unpack="false"/>

   <plugin
         id="org.talend.repository"
         download-size="0"
         install-size="0"
         version="0.0.0"
         unpack="false"/>

   <plugin
         id="org.talend.utils"
         download-size="0"
         install-size="0"
         version="0.0.0"
         unpack="false"/>

   <plugin
         id="org.talend.libraries.jexcel"
         download-size="0"
         install-size="0"
         version="0.0.0"/>

   <plugin
         id="org.talend.libraries.mozilla"
         download-size="0"
         install-size="0"
         version="0.0.0"/>

   <plugin
         id="org.talend.datatools.xml"
         download-size="0"
         install-size="0"
         version="0.0.0"
         unpack="false"/>

   <plugin
         id="org.talend.osgi.lib.loader"
         download-size="0"
         install-size="0"
         version="0.0.0"
         unpack="false"/>

   <plugin
         id="org.talend.librariesmanager.ui.nl"
         download-size="0"
         install-size="0"
         version="0.0.0"
         fragment="true"
         unpack="false"/>

   <plugin
         id="org.talend.librariesmanager.nl"
         download-size="0"
         install-size="0"
         version="0.0.0"
         fragment="true"
         unpack="false"/>

   <plugin
         id="org.talend.themes.core"
         download-size="0"
         install-size="0"
         version="0.0.0"
         unpack="false"/>

   <plugin
         id="net.jeeeyul.eclipse.themes"
         download-size="0"
         install-size="0"
         version="0.0.0"
         unpack="false"/>

   <plugin
         id="net.jeeeyul.swtend"
         download-size="0"
         install-size="0"
         version="0.0.0"
         unpack="false"/>

   <plugin
<<<<<<< HEAD
         id="org.talend.designer.maven"
=======
         id="org.talend.designer.runtime.visualization"
         download-size="0"
         install-size="0"
         version="0.0.0"
         unpack="false"/>

   <plugin
         id="org.talend.designer.runtime.visualization.tools"
>>>>>>> 2466e518
         download-size="0"
         install-size="0"
         version="0.0.0"
         unpack="false"/>

</feature><|MERGE_RESOLUTION|>--- conflicted
+++ resolved
@@ -239,9 +239,13 @@
          unpack="false"/>
 
    <plugin
-<<<<<<< HEAD
          id="org.talend.designer.maven"
-=======
+         download-size="0"
+         install-size="0"
+         version="0.0.0"
+         unpack="false"/>
+
+   <plugin
          id="org.talend.designer.runtime.visualization"
          download-size="0"
          install-size="0"
@@ -250,7 +254,6 @@
 
    <plugin
          id="org.talend.designer.runtime.visualization.tools"
->>>>>>> 2466e518
          download-size="0"
          install-size="0"
          version="0.0.0"
