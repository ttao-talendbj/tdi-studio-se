<%@ jet 
imports="
    org.talend.core.model.process.INode 
    org.talend.core.model.process.ElementParameterParser 
    org.talend.designer.codegen.config.CodeGeneratorArgument
" 
%>

<%
    CodeGeneratorArgument codeGenArgument = (CodeGeneratorArgument) argument;
    INode node = (INode)codeGenArgument.getArgument();

    String cid = node.getUniqueName();

    String connection = ElementParameterParser.getValue(node, "__CONNECTION__");

    boolean close = ("true").equals(ElementParameterParser.getValue(node,"__CLOSE__"));

    String mdmTransaction = "mdmTransaction_" + connection;
	
	String conn = "";
%>

	<%conn = "TMDMService_" + connection;%>
    org.talend.mdm.webservice.TMDMService service_<%=cid %> = (org.talend.mdm.webservice.TMDMService)globalMap.get("<%=conn%>");
    
    if(service_<%=cid%> != null)
    {
    	com.talend.mdm.transaction.client.MDMTransaction mdmTransaction_<%=cid%> = (com.talend.mdm.transaction.client.MDMTransaction)globalMap.get("<%=mdmTransaction%>");
    	if(mdmTransaction_<%=cid%>!=null) {
<<<<<<< HEAD
    		mdmTransaction_<%=cid%>.commit();
    	}
    <%  if(close){%>
        service_<%=cid%>.logout(new org.talend.mdm.webservice.WSLogout());
=======
            <% logUtil.info("\"Committing transaction.\"");%>
    		mdmTransaction_<%=cid%>.commit();
            <% logUtil.info("\"Transaction committed successfully.\"");%>
    	}
    <%  if(close){%>
        <% logUtil.debug("\"Closing connection to MDM server.\"");%>
        service_<%=cid%>.logout(new org.talend.mdm.webservice.WSLogout());        
>>>>>>> cb39b0bb
    <% }%>
    }<|MERGE_RESOLUTION|>--- conflicted
+++ resolved
@@ -5,11 +5,11 @@
     org.talend.designer.codegen.config.CodeGeneratorArgument
 " 
 %>
-
+<%@ include file="@{org.talend.designer.components.localprovider}/components/templates/Log4j/LogUtil.javajet"%>
 <%
     CodeGeneratorArgument codeGenArgument = (CodeGeneratorArgument) argument;
     INode node = (INode)codeGenArgument.getArgument();
-
+    LogUtil logUtil = new LogUtil(node);
     String cid = node.getUniqueName();
 
     String connection = ElementParameterParser.getValue(node, "__CONNECTION__");
@@ -24,16 +24,11 @@
 	<%conn = "TMDMService_" + connection;%>
     org.talend.mdm.webservice.TMDMService service_<%=cid %> = (org.talend.mdm.webservice.TMDMService)globalMap.get("<%=conn%>");
     
+    
     if(service_<%=cid%> != null)
     {
     	com.talend.mdm.transaction.client.MDMTransaction mdmTransaction_<%=cid%> = (com.talend.mdm.transaction.client.MDMTransaction)globalMap.get("<%=mdmTransaction%>");
     	if(mdmTransaction_<%=cid%>!=null) {
-<<<<<<< HEAD
-    		mdmTransaction_<%=cid%>.commit();
-    	}
-    <%  if(close){%>
-        service_<%=cid%>.logout(new org.talend.mdm.webservice.WSLogout());
-=======
             <% logUtil.info("\"Committing transaction.\"");%>
     		mdmTransaction_<%=cid%>.commit();
             <% logUtil.info("\"Transaction committed successfully.\"");%>
@@ -41,6 +36,5 @@
     <%  if(close){%>
         <% logUtil.debug("\"Closing connection to MDM server.\"");%>
         service_<%=cid%>.logout(new org.talend.mdm.webservice.WSLogout());        
->>>>>>> cb39b0bb
     <% }%>
     }