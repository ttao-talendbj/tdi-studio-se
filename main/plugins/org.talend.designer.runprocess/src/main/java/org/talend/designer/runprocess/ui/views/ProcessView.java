// ============================================================================
//
// Copyright (C) 2006-2015 Talend Inc. - www.talend.com
//
// This source code is available under agreement available at
// %InstallDIR%\features\org.talend.rcp.branding.%PRODUCTNAME%\%PRODUCTNAME%license.txt
//
// You should have received a copy of the agreement
// along with this program; if not, write to Talend SA
// 9 rue Pages 92150 Suresnes, France
//
// ============================================================================
package org.talend.designer.runprocess.ui.views;

import java.beans.PropertyChangeEvent;
import java.beans.PropertyChangeListener;
import java.util.ArrayList;
import java.util.Iterator;
import java.util.List;

import org.apache.commons.lang.ArrayUtils;
import org.apache.log4j.Logger;
import org.eclipse.core.commands.IHandler;
import org.eclipse.jface.action.Action;
import org.eclipse.jface.action.IMenuManager;
import org.eclipse.jface.viewers.ISelectionChangedListener;
import org.eclipse.jface.viewers.IStructuredSelection;
import org.eclipse.jface.viewers.SelectionChangedEvent;
import org.eclipse.jface.viewers.StructuredSelection;
import org.eclipse.swt.SWT;
import org.eclipse.swt.custom.SashForm;
import org.eclipse.swt.custom.StyledText;
import org.eclipse.swt.events.FocusEvent;
import org.eclipse.swt.events.FocusListener;
import org.eclipse.swt.events.SelectionAdapter;
import org.eclipse.swt.events.SelectionEvent;
import org.eclipse.swt.layout.FillLayout;
import org.eclipse.swt.layout.FormAttachment;
import org.eclipse.swt.layout.FormData;
import org.eclipse.swt.layout.FormLayout;
import org.eclipse.swt.layout.GridData;
import org.eclipse.swt.layout.GridLayout;
import org.eclipse.swt.widgets.Button;
import org.eclipse.swt.widgets.Composite;
import org.eclipse.swt.widgets.Control;
import org.eclipse.swt.widgets.Display;
import org.eclipse.swt.widgets.Label;
import org.eclipse.ui.IViewPart;
import org.eclipse.ui.IWorkbench;
import org.eclipse.ui.IWorkbenchPage;
import org.eclipse.ui.IWorkbenchWindow;
import org.eclipse.ui.PartInitException;
import org.eclipse.ui.PlatformUI;
import org.eclipse.ui.commands.ActionHandler;
import org.eclipse.ui.contexts.IContextActivation;
import org.eclipse.ui.contexts.IContextService;
import org.eclipse.ui.handlers.IHandlerService;
import org.eclipse.ui.part.ViewPart;
import org.talend.commons.ui.runtime.exception.ExceptionHandler;
import org.talend.commons.utils.workbench.extensions.ExtensionImplementationProvider;
import org.talend.commons.utils.workbench.extensions.ExtensionPointLimiterImpl;
import org.talend.commons.utils.workbench.extensions.IExtensionPointLimiter;
import org.talend.core.GlobalServiceRegister;
import org.talend.core.model.components.ComponentCategory;
import org.talend.core.model.process.EComponentCategory;
import org.talend.core.model.process.Element;
import org.talend.core.ui.CoreUIPlugin;
import org.talend.core.ui.branding.IBrandingService;
import org.talend.core.ui.properties.tab.HorizontalTabFactory;
import org.talend.core.ui.properties.tab.IDynamicProperty;
import org.talend.core.ui.properties.tab.TalendPropertyTabDescriptor;
import org.talend.designer.core.ui.views.properties.EElementType;
import org.talend.designer.core.ui.views.properties.MultipleThreadDynamicComposite;
import org.talend.designer.runprocess.RunProcessContext;
import org.talend.designer.runprocess.RunProcessContextManager;
import org.talend.designer.runprocess.RunProcessPlugin;
import org.talend.designer.runprocess.i18n.Messages;
import org.talend.designer.runprocess.ui.AdvanceSettingComposite;
import org.talend.designer.runprocess.ui.ProcessComposite;
import org.talend.designer.runprocess.ui.ProcessContextComposite;
import org.talend.designer.runprocess.ui.ProcessManager;
import org.talend.designer.runprocess.ui.TargetExecComposite;
import org.talend.designer.runprocess.ui.TraceDebugProcessComposite;
import org.talend.designer.runprocess.ui.actions.ClearPerformanceAction;

/**
 * View showing the execution of a process. <br/>
 * 
 * $Id$
 * 
 */
public class ProcessView extends ViewPart {

    public static final String ID = RunProcessPlugin.PLUGIN_ID + ".ui.views.processview"; //$NON-NLS-1$

    public static final int EXEC_ID = 21;

    public static final int PAUSE_ID = 22;

    public static final int RESUME_ID = 23;

    public static final int DEBUG_ID = 24;

    public static final int TRACEDEBUG_ID = 25;

    private static Logger log = Logger.getLogger(ProcessView.class);

    private Label processNameLab;

    private IDynamicProperty dc = null;

    private ProcessComposite processComposite;

    private TraceDebugProcessComposite debugTisProcessComposite;

    private AdvanceSettingComposite advanceComposite;

    private PropertyChangeListener contextManagerListener;

    private ClearPerformanceAction clearPerfAction;

    private HorizontalTabFactory tabFactory = null;

    private TalendPropertyTabDescriptor currentSelectedTab;

    private Element element;

    private Button moveButton;

    private ProcessManager rubjobManager;

    public RunAction runAction;

    private SashForm sash;

    private boolean selectedPrimary = true;

    Composite compositeall;

    private IProcessViewHelper processViewHelper;

    private static RunProcessContext processContext;

    private IDebugViewHelper debugViewHelper;

    private boolean canRun = true;

    private ProcessContextComposite contextComposite;

    private Composite parent;

    private static TargetExecComposite targetComposite;

    public static ProcessView findProcessView() {
        IWorkbenchWindow ww = PlatformUI.getWorkbench().getActiveWorkbenchWindow();
        if (ww != null) {
            IWorkbenchPage activePage = ww.getActivePage();
            if (activePage != null) {
                IViewPart part = activePage.findView(ID);
                try {
                    if (part == null) {
                        part = activePage.showView(ID);
                    }
                } catch (Exception e) {
                    // do nothing
                }
                return (ProcessView) part;
            }
        }
        return null;
    }

    /**
     * Constructs a new ProcessView.
     */
    public ProcessView() {
        super();
        IExtensionPointLimiter extensionPointLimiter = new ExtensionPointLimiterImpl(
                "org.talend.designer.runprocess.runprocess_view_helper", "runprocess_view_helper"); //$NON-NLS-1$ //$NON-NLS-2$
        IExtensionPointLimiter debugextensionPointLimiter = new ExtensionPointLimiterImpl(
                "org.talend.designer.runprocess.debugprocess_view_helper", "debugprocess_view_helper");
        IDebugViewHelper debugViewHelperPrm = ExtensionImplementationProvider.getSingleInstance(debugextensionPointLimiter, null);
        IProcessViewHelper processViewHelperPrm = ExtensionImplementationProvider.getSingleInstance(extensionPointLimiter, null);

        if (processViewHelperPrm == null) {
            processViewHelperPrm = new DefaultProcessViewHelper();
        }
        tabFactory = new HorizontalTabFactory();
        setProcessViewHelper(processViewHelperPrm);

        if (debugViewHelperPrm != null) {
            debugViewHelper = debugViewHelperPrm;
        } else {
            debugViewHelper = new DefaultDebugviewHelper();
        }
        rubjobManager = ProcessManager.getInstance();
    }

    /*
     * (non-Javadoc)
     * 
     * @see org.eclipse.ui.part.WorkbenchPart#createPartControl(org.eclipse.swt.widgets.Composite)
     */
    @Override
    public void createPartControl(Composite parent) {
        this.parent = parent;
        parent.setLayout(new FillLayout());

        sash = new SashForm(parent, SWT.HORIZONTAL | SWT.SMOOTH);
        sash.setLayoutData(new GridData(GridData.FILL_BOTH));
        sash.setBackground(parent.getDisplay().getSystemColor(SWT.COLOR_WHITE));
        GridLayout layout = new GridLayout();
        sash.setLayout(layout);
        Composite left = new Composite(sash, SWT.NONE);

        left.setLayout(new FillLayout());

        Composite right = new Composite(sash, SWT.NONE);
        right.setLayout(new FormLayout());
        FormData layouDatag = new FormData();
        layouDatag.left = new FormAttachment(0, 0);
        layouDatag.width = 32;
        layouDatag.top = new FormAttachment(0, 0);
        layouDatag.bottom = new FormAttachment(100, 0);
        final Composite buttonComposite = new Composite(right, SWT.ERROR);
        buttonComposite.setLayoutData(layouDatag);
        buttonComposite.setLayout(new GridLayout());

        Composite cotextCom = new Composite(right, SWT.NONE);
        layouDatag = new FormData();
        layouDatag.left = new FormAttachment(0, 32);
        layouDatag.right = new FormAttachment(100, 0);
        layouDatag.top = new FormAttachment(0, 0);
        layouDatag.bottom = new FormAttachment(100, 0);
        cotextCom.setLayoutData(layouDatag);
        cotextCom.setLayout(new GridLayout());

        tabFactory.initComposite(left, false);
        moveButton = new Button(buttonComposite, SWT.PUSH);
        moveButton.setText(">>"); //$NON-NLS-1$
        moveButton.setToolTipText(Messages.getString("ProcessComposite.hideContext"));
        final GridData layoutData = new GridData();
        layoutData.verticalAlignment = GridData.CENTER;
        layoutData.horizontalAlignment = GridData.CENTER;
        layoutData.grabExcessHorizontalSpace = true;
        layoutData.grabExcessVerticalSpace = true;
        moveButton.setLayoutData(layoutData);
        addListeners();
        sash.setSashWidth(5);
        sash.setWeights(new int[] { 18, 5 });

        contextComposite = new ProcessContextComposite(cotextCom, SWT.NONE);
        contextComposite.setBackground(right.getDisplay().getSystemColor(SWT.COLOR_WHITE));
        // processComposite = new ProcessComposite(tabFactory.getTabComposite(), SWT.H_SCROLL | SWT.V_SCROLL |
        // SWT.NO_FOCUS);
        // dc = processComposite;
        // createBasicComposite(tabFactory.getTabComposite(), element, null);
        tabFactory.getTabComposite().layout();
        tabFactory.addSelectionChangedListener(new ISelectionChangedListener() {

            @Override
            public void selectionChanged(SelectionChangedEvent event) {
                IStructuredSelection selection = (IStructuredSelection) event.getSelection();
                TalendPropertyTabDescriptor descriptor = (TalendPropertyTabDescriptor) selection.getFirstElement();

                if (descriptor == null) {
                    return;
                }

                if (currentSelectedTab != null && (currentSelectedTab.getCategory() != descriptor.getCategory())) {
                    for (Control curControl : tabFactory.getTabComposite().getChildren()) {
                        curControl.dispose();
                    }
                }

                if (currentSelectedTab == null || currentSelectedTab.getCategory() != descriptor.getCategory() || selectedPrimary) {

                    currentSelectedTab = descriptor;
                    selectedPrimary = false;
                    createDynamicComposite(tabFactory.getTabComposite(), (Element) descriptor.getData(), descriptor.getCategory());
                }
            }
        });
        setElement();

        IHandlerService handlerService = (IHandlerService) getSite().getService(IHandlerService.class);
        IHandler handler1;
        IBrandingService brandingService = (IBrandingService) GlobalServiceRegister.getDefault().getService(
                IBrandingService.class);
        if (brandingService.getBrandingConfiguration().isAllowDebugMode()) {
            Action debugAction = new DebugAction();
            handler1 = new ActionHandler(debugAction);
            handlerService.activateHandler(debugAction.getActionDefinitionId(), handler1);
        }
        Action killAction = new KillAction();
        handler1 = new ActionHandler(killAction);
        handlerService.activateHandler(killAction.getActionDefinitionId(), handler1);

        FocusListener fl = new FocusListener() {

            @Override
            public void focusGained(FocusEvent e) {
                log.trace(Messages.getString("ProcessView.gainFocusLog")); //$NON-NLS-1$
                IContextService contextService = (IContextService) RunProcessPlugin.getDefault().getWorkbench()
                        .getAdapter(IContextService.class);
                ca = contextService.activateContext("talend.runProcess"); //$NON-NLS-1$
            }

            @Override
            public void focusLost(FocusEvent e) {
                log.trace(Messages.getString("ProcessView.lostFocusLog")); //$NON-NLS-1$
                if (ca != null) {
                    IContextService contextService = (IContextService) RunProcessPlugin.getDefault().getWorkbench()
                            .getAdapter(IContextService.class);
                    contextService.deactivateContext(ca);
                }
            }
        };

        addListenerOnChildren(parent, fl);
        rubjobManager.setProcessShell(getSite().getShell());

        contextManagerListener = new PropertyChangeListener() {

            @Override
            public void propertyChange(PropertyChangeEvent evt) {
                if (RunProcessContextManager.PROP_ACTIVE.equals(evt.getPropertyName())) {
                    // rubjobManager.setBooleanTrace(false);
                    runningProcessChanged();
                }
            }
        };
        RunProcessPlugin.getDefault().getRunProcessContextManager().addPropertyChangeListener(contextManagerListener);
        runAction = new RunAction();
    }

    /**
     * DOC Administrator Comment method "addListeners".
     */
    private void addListeners() {
        // TODO Auto-generated method stub
        moveButton.addSelectionListener(new SelectionAdapter() {

            @Override
            public void widgetSelected(final SelectionEvent e) {
                if (moveButton.getText().equals(">>")) { //$NON-NLS-1$
                    sash.setWeights(new int[] { 23, 1 });
                    moveButton.setToolTipText(Messages.getString("ProcessComposite.showContext"));
                    moveButton.setText("<<");
                } else if (moveButton.getText().equals("<<")) { //$NON-NLS-1$
                    sash.setWeights(new int[] { 18, 5 });
                    moveButton.setToolTipText(Messages.getString("ProcessComposite.hideContext"));//$NON-NLS-1$
                    moveButton.setText(">>");
                }
            }
        });
    }

    protected Composite createTargetExecutionComposite(Composite parent) {
        Composite composite = new Composite(parent, SWT.NONE);

        GridLayout layout = new GridLayout();
        layout.marginHeight = 0;
        layout.marginWidth = 0;
        composite.setLayout(layout);

        StyledText text = new StyledText(composite, SWT.NONE);
        text.setText(Messages.getString("ProcessComposite.targetExecutionTabTooltipAvailable")); //$NON-NLS-1$
        text.setWordWrap(true);
        text.setEditable(false);
        text.setLayoutData(new GridData(GridData.FILL_BOTH));

        return composite;
    }

    public void createDynamicComposite(Composite parent, Element element, EComponentCategory category) {
        if (moveButton.getText().equals(">>")) { //$NON-NLS-1$
            sash.setWeights(new int[] { 18, 5 });
        } else if (moveButton.getText().equals("<<")) { //$NON-NLS-1$
            sash.setWeights(new int[] { 23, 1 });
        }
        if (category == EComponentCategory.BASICRUN) {
            processComposite = new ProcessComposite(parent, SWT.H_SCROLL | SWT.V_SCROLL | SWT.NO_FOCUS);
            dc = processComposite;
        } else if (category == EComponentCategory.DEBUGRUN) {
            debugTisProcessComposite = this.debugViewHelper.getDebugComposite(parent);
            // CSS
            CoreUIPlugin.setCSSClass(debugTisProcessComposite, debugTisProcessComposite.getClass().getSimpleName());
            dc = debugTisProcessComposite;
        } else if (category == EComponentCategory.ADVANCESETTING) {
            advanceComposite = new AdvanceSettingComposite(parent, SWT.H_SCROLL | SWT.V_SCROLL | SWT.NO_FOCUS);
            dc = advanceComposite;
        } else if (category == EComponentCategory.TARGET) {
            targetComposite = new TargetExecComposite(parent, SWT.H_SCROLL | SWT.V_SCROLL | SWT.NO_FOCUS);
            dc = targetComposite;
<<<<<<< HEAD
        } else if (EComponentCategory.MAPREDUCE_JOB_CONFIG_FOR_HADOOP.equals(category)
                || EComponentCategory.STORM_JOB_CONFIG.equals(category) || EComponentCategory.SPARK_JOB_CONFIG.equals(category)) {
=======
        } else if (EComponentCategory.MAPREDUCE_JOB_CONFIG_FOR_HADOOP.equals(category)) {
            if (processContext != null) {
                dc = new MultipleThreadDynamicComposite(parent, SWT.H_SCROLL | SWT.V_SCROLL | SWT.NO_FOCUS, category,
                        (Element) processContext.getProcess(), true, Display.getCurrent().getSystemColor(
                                SWT.COLOR_WIDGET_BACKGROUND));
                // CSS
                CoreUIPlugin.setCSSClass(dc, dc.getClass().getSimpleName());
            } else {
                dc = null;
            }
            sash.setWeights(new int[] { 24, 0 });
        } else if (EComponentCategory.STORM_JOB_CONFIG.equals(category)) {
>>>>>>> 83343789
            if (processContext != null) {
                dc = new MultipleThreadDynamicComposite(parent, SWT.H_SCROLL | SWT.V_SCROLL | SWT.NO_FOCUS, category,
                        (Element) processContext.getProcess(), true, Display.getCurrent().getSystemColor(
                                SWT.COLOR_WIDGET_BACKGROUND));
                // CSS
                CoreUIPlugin.setCSSClass(dc, dc.getClass().getSimpleName());
            } else {
                dc = null;
            }
            sash.setWeights(new int[] { 24, 0 });
        }
        refresh();
        if (dc != null) {
            dc.refresh();
        }
    }

    public IDebugViewHelper getDebugViewHelper() {
        return this.debugViewHelper;
    }

    public ProcessComposite getProcessComposite() {
        return processComposite;
    }

    public void setElement() {
        EComponentCategory[] categories = getCategories();
        final List<TalendPropertyTabDescriptor> descriptors = new ArrayList<TalendPropertyTabDescriptor>();
        for (EComponentCategory category : categories) {
            TalendPropertyTabDescriptor d = new TalendPropertyTabDescriptor(category);
            // d.setData(data);
            descriptors.add(d);
        }
        tabFactory.setInput(descriptors);
        tabFactory.setSelection(new IStructuredSelection() {

            @Override
            public Object getFirstElement() {
                return null;
            }

            @Override
            public Iterator iterator() {
                return null;
            }

            @Override
            public int size() {
                return 0;
            }

            @Override
            public Object[] toArray() {
                return null;
            }

            @Override
            public List toList() {
                List<TalendPropertyTabDescriptor> d = new ArrayList<TalendPropertyTabDescriptor>();

                if (descriptors.size() > 0) {
                    if (currentSelectedTab != null) {
                        for (TalendPropertyTabDescriptor ds : descriptors) {
                            if (ds.getCategory() == currentSelectedTab.getCategory()) {
                                d.add(ds);
                                return d;
                            }
                        }
                    }
                    d.add(descriptors.get(0));
                }
                return d;
            }

            @Override
            public boolean isEmpty() {
                return false;
            }

        });
    }

    private EComponentCategory[] getCategories() {
        EComponentCategory[] categories = EElementType.RUN_PROCESS.getCategories();
        if (processContext != null && processContext.getProcess() != null) {
            if (processContext.getProcess().getComponentsType().equals(ComponentCategory.CATEGORY_4_MAPREDUCE.getName())) {
                categories = (EComponentCategory[]) ArrayUtils.remove(categories,
                        ArrayUtils.indexOf(categories, EComponentCategory.DEBUGRUN));
                categories = (EComponentCategory[]) ArrayUtils.add(categories, 1,
                        EComponentCategory.MAPREDUCE_JOB_CONFIG_FOR_HADOOP);
            }
            if (processContext.getProcess().getComponentsType().equals(ComponentCategory.CATEGORY_4_STORM.getName())) {
                categories = (EComponentCategory[]) ArrayUtils.add(categories, 1, EComponentCategory.STORM_JOB_CONFIG);
            }
            if (processContext.getProcess().getComponentsType().equals(ComponentCategory.CATEGORY_4_SPARK.getName())) {
                categories = (EComponentCategory[]) ArrayUtils.add(categories, 1, EComponentCategory.SPARK_JOB_CONFIG);
            }
        }
        return categories;
    }

    private void addListenerOnChildren(Control parent, FocusListener focusListener) {
        parent.addFocusListener(focusListener);
        if (parent instanceof Composite) {
            for (Control child : ((Composite) parent).getChildren()) {
                addListenerOnChildren(child, focusListener);
            }
        }
    }

    private IContextActivation ca;

    private void fillActionBars() {
        IMenuManager menuManager = getViewSite().getActionBars().getMenuManager();

        clearPerfAction = new ClearPerformanceAction();
        menuManager.add(clearPerfAction);
    }

    /*
     * (non-Javadoc)
     * 
     * @see org.eclipse.ui.part.WorkbenchPart#dispose()
     */
    @Override
    public void dispose() {
        if (contextManagerListener != null) {
            RunProcessPlugin.getDefault().getRunProcessContextManager().removePropertyChangeListener(contextManagerListener);
            contextManagerListener = null;
        }
        // processComposite.dispose();
        // processComposite = null;
        super.dispose();
    }

    /*
     * (non-Javadoc)
     * 
     * @see org.eclipse.ui.part.WorkbenchPart#setFocus()
     */
    @Override
    public void setFocus() {
        this.parent.setFocus();
        // selectTab(EComponentCategory.BASICRUN);
        // processComposite.setFocus();

        // IContextService contextService = (IContextService) RunProcessPlugin.getDefault().getWorkbench().getAdapter(
        // IContextService.class);
        // contextService.activateContext("talend.runProcess");
    }

    private void runningProcessChanged() {
        refresh();
    }

    String oldJobType = null;

    public void refresh() {
        RunProcessContext activeContext = RunProcessPlugin.getDefault().getRunProcessContextManager().getActiveContext();
        boolean disableAll = false;
        if (activeContext != null) {
            disableAll = activeContext.getProcess().disableRunJobView();
        }
        processContext = activeContext;
        rubjobManager.setProcessContext(processContext);
        // if (processContext != null) {
        // activeContext.setSaveBeforeRun(rubjobManager.getSaveJobBeforeRun());
        // activeContext.setWatchAllowed(rubjobManager.getExecTime());
        // activeContext.setMonitorPerf(rubjobManager.getStat());
        // activeContext.setClearBeforeExec(rubjobManager.getClearBeforeExec());
        // }
        if (contextComposite.isDisposed()) {
            return;
        }
        if (activeContext != null && !activeContext.getProcess().getComponentsType().equals(oldJobType)) {
            oldJobType = activeContext.getProcess().getComponentsType();
            setElement();
        }
        contextComposite.setProcess(((activeContext != null) && !disableAll ? activeContext.getProcess() : null));
        // clearPerfAction.setProcess(activeContext != null ? activeContext.getProcess() : null);
        rubjobManager.setSelectContext(contextComposite.getSelectedContext());
        if (activeContext != null) {
            activeContext.setSelectedContext(contextComposite.getSelectedContext());
        }
        if (dc != null && dc == processComposite) {
            processComposite.setProcessContext(activeContext);
        } else if (dc != null && dc == debugTisProcessComposite) {
            debugTisProcessComposite.setProcessContext(activeContext);
            debugTisProcessComposite.setContextComposite(this.contextComposite);
        } else if (dc != null && dc == advanceComposite) {
            advanceComposite.setProcessContext(activeContext);
        } else if (dc != null && dc == targetComposite) {
            targetComposite.setProcessContext(activeContext);
        } else if (dc != null) {
            if (processContext != null && processContext.getProcess() != null) {
                if (dc instanceof MultipleThreadDynamicComposite) {
                    if (dc.getElement() != processContext.getProcess()) {
                        for (Control curControl : tabFactory.getTabComposite().getChildren()) {
                            curControl.dispose();
                        }
                        dc = new MultipleThreadDynamicComposite(tabFactory.getTabComposite(), SWT.H_SCROLL | SWT.V_SCROLL
                                | SWT.NO_FOCUS, currentSelectedTab.getCategory(), (Element) processContext.getProcess(), true,
                                Display.getCurrent().getSystemColor(SWT.COLOR_WIDGET_BACKGROUND));
                    }
                    dc.refresh();
                }
            }
            if (processContext == null || processContext.getProcess() == null) {
                for (Control curControl : tabFactory.getTabComposite().getChildren()) {
                    curControl.dispose();
                }
            }
        }
        if (activeContext != null) {
            String jobName = Messages.getString("ProcessView.jobName"); //$NON-NLS-1$
            if (activeContext.getProcess().disableRunJobView()) { // ?? joblet
                jobName = "Joblet"; //$NON-NLS-1$
            }
            jobName = jobName + " " + activeContext.getProcess().getLabel(); //$NON-NLS-1$
            setTitleToolTip(jobName);
            setPartName(Messages.getString("ProcessView.title", jobName)); //$NON-NLS-1$
            // processNameLab.setText(jobName);
            tabFactory.setTitle(jobName, null);
        } else {
            setPartName(Messages.getString("ProcessView.titleEmpty")); //$NON-NLS-1$
            //processNameLab.setText(Messages.getString("ProcessView.subtitleEmpty")); //$NON-NLS-1$
            tabFactory.setTitle(Messages.getString("ProcessView.subtitleEmpty"), null);
        }

        // processNameLab.getParent().layout(true, true);
    }

    /**
     * DOC smallet ProcessView class global comment. Detailled comment <br/>
     * 
     * $Id$
     * 
     */
    public class RunAction extends Action {

        /**
         * DOC smallet RunAction constructor comment.
         */
        public RunAction() {
            super();
            this.setActionDefinitionId("runProcess"); //$NON-NLS-1$
        }

        @Override
        public void run() {
            if (!canRun) {
                return;
            }
            canRun = false;
            IWorkbench workbench = PlatformUI.getWorkbench();
            IWorkbenchPage page = workbench.getActiveWorkbenchWindow().getActivePage();
            try {
                page.showView("org.talend.designer.runprocess.ui.views.processview"); //$NON-NLS-1$

                selectTab(EComponentCategory.BASICRUN);
                if (processComposite != null && !processComposite.isDisposed()) {
                    if (processComposite.hasProcess() && !processComposite.getProcess().disableRunJobView()) {
                        processComposite.errorMessMap.clear();
                        processComposite.setCurRunMode(EXEC_ID);
                        processComposite.exec();
                    }
                }
            } catch (PartInitException e) {
                // TODO Auto-generated catch block
                // e.printStackTrace();
                ExceptionHandler.process(e);
            } finally {
                canRun = true;
            }
        }

    }

    /**
     * DOC smallet ProcessView class global comment. Detailled comment <br/>
     * 
     * $Id$
     * 
     */
    private class DebugAction extends Action {

        /**
         * DOC smallet RunAction constructor comment.
         */
        public DebugAction() {
            super();
            this.setActionDefinitionId("debugProcess"); //$NON-NLS-1$
        }

        @Override
        public void run() {
            // IWorkbench workbench = PlatformUI.getWorkbench();
            // IWorkbenchPage page = workbench.getActiveWorkbenchWindow().getActivePage();
            // try {
            //                page.showView("org.talend.designer.runprocess.ui.views.processview"); //$NON-NLS-1$
            // } catch (PartInitException e) {
            // // TODO Auto-generated catch block
            // // e.printStackTrace();
            // ExceptionHandler.process(e);
            // }
            selectTab(EComponentCategory.DEBUGRUN);
            if (debugTisProcessComposite.hasProcess()) {
                debugTisProcessComposite.errorMessMap.clear();
                debugTisProcessComposite.debug();
            }
        }

    }

    /**
     * DOC smallet ProcessView class global comment. Detailled comment <br/>
     * 
     * $Id$
     * 
     */
    private class KillAction extends Action {

        /**
         * DOC smallet RunAction constructor comment.
         */
        public KillAction() {
            super();
            this.setActionDefinitionId("killProcess"); //$NON-NLS-1$
        }

        @Override
        public void run() {
            selectTab(EComponentCategory.DEBUGRUN);
            if (debugTisProcessComposite.hasProcess()) {
                debugTisProcessComposite.kill();
            }
        }

    }

    /**
     * Getter for processViewHelper.
     * 
     * @return the processViewHelper
     */
    public IProcessViewHelper getProcessViewHelper() {
        return this.processViewHelper;
    }

    /**
     * Sets the processViewHelper.
     * 
     * @param processViewHelper the processViewHelper to set
     */
    public void setProcessViewHelper(IProcessViewHelper processViewHelper) {
        this.processViewHelper = processViewHelper;
    }

    public void selectTab(final EComponentCategory category) {
        if (tabFactory.getSelection().getCategory().equals(category)) {
            return;
        }

        List<TalendPropertyTabDescriptor> allTabs = tabFactory.getInput();
        final List<TalendPropertyTabDescriptor> selection = new ArrayList<TalendPropertyTabDescriptor>();
        for (TalendPropertyTabDescriptor talendPropertyTabDescriptor : allTabs) {
            if (talendPropertyTabDescriptor.getCategory().equals(category)) {
                dc = new ProcessComposite(tabFactory.getTabComposite(), SWT.H_SCROLL | SWT.V_SCROLL | SWT.NO_FOCUS);
                // createBasicComposite(tabFactory.getTabComposite(), element, null);
                refresh();
                selection.add(talendPropertyTabDescriptor);
            }
        }
        tabFactory.setSelection(new StructuredSelection() {

            @Override
            public List toList() {
                return selection;
            }
        });
    }
}<|MERGE_RESOLUTION|>--- conflicted
+++ resolved
@@ -64,7 +64,6 @@
 import org.talend.core.model.components.ComponentCategory;
 import org.talend.core.model.process.EComponentCategory;
 import org.talend.core.model.process.Element;
-import org.talend.core.ui.CoreUIPlugin;
 import org.talend.core.ui.branding.IBrandingService;
 import org.talend.core.ui.properties.tab.HorizontalTabFactory;
 import org.talend.core.ui.properties.tab.IDynamicProperty;
@@ -393,23 +392,8 @@
         } else if (category == EComponentCategory.TARGET) {
             targetComposite = new TargetExecComposite(parent, SWT.H_SCROLL | SWT.V_SCROLL | SWT.NO_FOCUS);
             dc = targetComposite;
-<<<<<<< HEAD
         } else if (EComponentCategory.MAPREDUCE_JOB_CONFIG_FOR_HADOOP.equals(category)
                 || EComponentCategory.STORM_JOB_CONFIG.equals(category) || EComponentCategory.SPARK_JOB_CONFIG.equals(category)) {
-=======
-        } else if (EComponentCategory.MAPREDUCE_JOB_CONFIG_FOR_HADOOP.equals(category)) {
-            if (processContext != null) {
-                dc = new MultipleThreadDynamicComposite(parent, SWT.H_SCROLL | SWT.V_SCROLL | SWT.NO_FOCUS, category,
-                        (Element) processContext.getProcess(), true, Display.getCurrent().getSystemColor(
-                                SWT.COLOR_WIDGET_BACKGROUND));
-                // CSS
-                CoreUIPlugin.setCSSClass(dc, dc.getClass().getSimpleName());
-            } else {
-                dc = null;
-            }
-            sash.setWeights(new int[] { 24, 0 });
-        } else if (EComponentCategory.STORM_JOB_CONFIG.equals(category)) {
->>>>>>> 83343789
             if (processContext != null) {
                 dc = new MultipleThreadDynamicComposite(parent, SWT.H_SCROLL | SWT.V_SCROLL | SWT.NO_FOCUS, category,
                         (Element) processContext.getProcess(), true, Display.getCurrent().getSystemColor(
@@ -503,9 +487,6 @@
             }
             if (processContext.getProcess().getComponentsType().equals(ComponentCategory.CATEGORY_4_STORM.getName())) {
                 categories = (EComponentCategory[]) ArrayUtils.add(categories, 1, EComponentCategory.STORM_JOB_CONFIG);
-            }
-            if (processContext.getProcess().getComponentsType().equals(ComponentCategory.CATEGORY_4_SPARK.getName())) {
-                categories = (EComponentCategory[]) ArrayUtils.add(categories, 1, EComponentCategory.SPARK_JOB_CONFIG);
             }
         }
         return categories;
