<%@ jet 
imports="
    	org.talend.core.model.process.INode    
    	org.talend.core.model.process.ElementParameterParser
		org.talend.designer.codegen.config.CodeGeneratorArgument
		org.talend.core.model.process.IConnection    
		org.talend.core.model.process.IConnectionCategory
    	org.talend.core.model.process.EConnectionType
		org.talend.core.model.utils.NodeUtil  		
		" 
%>
<%
	CodeGeneratorArgument codeGenArgument = (CodeGeneratorArgument) argument;
	INode node = (INode)codeGenArgument.getArgument();
	String cid = node.getUniqueName();
	String virtualcid = cid;
	String destination = ElementParameterParser.getValue(node, "__DESTINATION__");
	if(destination!=null && !"".equals(destination)){
		cid = destination;
	}
	
	boolean isStaging = "STAGING".equalsIgnoreCase(ElementParameterParser.getValue(node, "__CONTAINER_TYPE__"));
	
	boolean useExistingConn = ("true").equals(ElementParameterParser.getValue(node,"__USE_EXISTING_CONNECTION__"));
	
	boolean isMassInsert =("true").equals(ElementParameterParser.getValue(node,"__EXTENDINSERT__"));
	boolean withReport = ("true").equals(ElementParameterParser.getValue(node,"__WITHREPORT__"));
	
	boolean addTaskID = ("true").equals(ElementParameterParser.getValue(node,"__ADD_TASKID__"));
	String taskID = ElementParameterParser.getValue(node,"__TASKID__");
	boolean usePartialUpdate = ("true").equals(ElementParameterParser.getValue(node,"__USE_PARTIAL_UPDATE__"));
%>
	}
}
<%
INode sourceNode = node.getIncomingConnections(EConnectionType.ON_COMPONENT_OK).get(0).getSource();
String virtualSourceCid = sourceNode.getUniqueName();
INode startNode = NodeUtil.getSpecificStartNode(sourceNode);
String startNodeCid = null; 
if(startNode != null){
	startNodeCid = startNode.getUniqueName();
} 
IConnection nextMergeConn = NodeUtil.getNextMergeConnection(node);
if(nextMergeConn != null && nextMergeConn.getInputId()>1 && startNodeCid != null){
%>
	txf_<%=cid%>.join();
	if(txf_<%=cid%>.getLastException()!=null) {
		currentComponent = txf_<%=cid%>.getCurrentComponent();
		throw txf_<%=cid%>.getLastException();
	}
	globalMap.remove("queue_<%=virtualSourceCid%>");
<%
}else{
%>
	String readFinishWithExceptionMarkWithPipeId_<%=cid%> = "<%=cid%>_FINISH_WITH_EXCEPTION"+(queue_<%=cid%>==null?"":queue_<%=cid%>.hashCode());
	if(globalMap.containsKey(readFinishWithExceptionMarkWithPipeId_<%=cid%>)){
		globalMap.put(readFinishWithExceptionMarkWithPipeId_<%=cid%>, null);// syn
		globalMap.remove(readFinishWithExceptionMarkWithPipeId_<%=cid%>);
		return;
	} 
	globalMap.remove("queue_<%=node.getUniqueName()%>");
<%
}
%>
globalMap.put(readFinishMarkWithPipeId_<%=cid%>,null);//syn
globalMap.remove(readFinishMarkWithPipeId_<%=cid%>);
<%
<<<<<<< HEAD
if(!usePartialUpdate){
	if(isMassInsert){
		if(!isStaging && withReport){
%> 
	if(miList_<%=cid %>.size() > 0){
	    org.talend.mdm.webservice.WSPutItemWithReportArray putItemWithReportArray = new org.talend.mdm.webservice.WSPutItemWithReportArray(miList_<%=cid %>);
		wspks_<%=cid %> = service_<%=cid %>.putItemWithReportArray(putItemWithReportArray).getWsItemPK();
		miList_<%=cid %>.clear();
		miList_<%=cid %> = null;
		<%if(addTaskID){%>
=======
if(!usePartialUpdate){%>    
<%
	if(isMassInsert){
		if(!isStaging && withReport){
%> 
    <% logUtil.debug("\"Put item with report to MDM server.\"");%>
    
	if(miList_<%=cid %>.size() > 0){	    
	    
	    org.talend.mdm.webservice.WSPutItemWithReportArray putItemWithReportArray = new org.talend.mdm.webservice.WSPutItemWithReportArray(miList_<%=cid %>);
		wspks_<%=cid %> = service_<%=cid %>.putItemWithReportArray(putItemWithReportArray).getWsItemPK();
		
		<% logUtil.debug("\"Put item size:\"+wspks_"+cid+".size()");%>
	    <% logUtil.debug("\"Put item with report array successfully.\"");%>
	    
		miList_<%=cid %>.clear();
		miList_<%=cid %> = null;
		<%if(addTaskID){%>        	
>>>>>>> cb39b0bb
        	
        	int i2_<%=cid %> = 0;
			for(org.talend.mdm.webservice.WSItemPK wspk2_<%=cid %> : wspks_<%=cid %>){
<<<<<<< HEAD
=======
			     
			    String compositeId = "";
                for(String id:wspk2_<%=cid %>.getIds()) {
                  compositeId += id;
                }                
                
>>>>>>> refs/heads/master
				wspk2_<%=cid %>.setWsDataClusterPK(dataCluster_<%=cid %>);
				service_<%=cid %>.updateItemMetadata(util_<%=cid%>.makeUpdateMeteItm(taskIDs_<%=cid%>.get(i2_<%=cid %>), wspk2_<%=cid %>));
				i2_<%=cid %>++;
			}
        	
<<<<<<< HEAD
=======
        	<% logUtil.debug("\"Add task id successfully.\"");%>
>>>>>>> cb39b0bb
        	taskIDs_<%=cid%>.clear();
        <%}%>
	}
<%
		}else{%>
<<<<<<< HEAD
	if(miList_<%=cid %>.size() > 0){
	    org.talend.mdm.webservice.WSPutItemArray putItemArray = new org.talend.mdm.webservice.WSPutItemArray(miList_<%=cid %>);
		wspks_<%=cid %> = service_<%=cid %>.putItemArray(putItemArray).getWsItemPK();
		miList_<%=cid %>.clear();
		miList_<%=cid %> = null;
		<%if(addTaskID){%>
=======
		<% logUtil.debug("\"Put item with report to MDM server.\"");%>
		
	if(miList_<%=cid %>.size() > 0){	   
	   
	    org.talend.mdm.webservice.WSPutItemArray putItemArray = new org.talend.mdm.webservice.WSPutItemArray(miList_<%=cid %>);
		wspks_<%=cid %> = service_<%=cid %>.putItemArray(putItemArray).getWsItemPK();
		
		<% logUtil.debug("\"Put item size:\"+wspks_"+cid+".size()");%>
		<% logUtil.debug("\"Put item with report array successfully.\"");%>
		
		miList_<%=cid %>.clear();
		miList_<%=cid %> = null;
		<%if(addTaskID){%>        	
>>>>>>> cb39b0bb
        	
        	int i2_<%=cid %> = 0;
			for(org.talend.mdm.webservice.WSItemPK wspk2_<%=cid %> : wspks_<%=cid %>){
<<<<<<< HEAD
=======
			     
			    String compositeId = "";
                for(String id:wspk2_<%=cid %>.getIds()) {
                  compositeId += id;
                }                
                
>>>>>>> refs/heads/master
				wspk2_<%=cid %>.setWsDataClusterPK(dataCluster_<%=cid %>);
				service_<%=cid %>.updateItemMetadata(util_<%=cid%>.makeUpdateMeteItm(taskIDs_<%=cid%>.get(i2_<%=cid %>), wspk2_<%=cid %>));
				i2_<%=cid %>++;
			}
        	
<<<<<<< HEAD
=======
        	<% logUtil.debug("\"Add task id successfully.\"");%>
>>>>>>> cb39b0bb
        	taskIDs_<%=cid%>.clear();
        <%}%>
	}
<%
		}
	}
}%>
 	<%if(!useExistingConn){%>
<<<<<<< HEAD
 		service_<%=cid %>.logout(new org.talend.mdm.webservice.WSLogout());
 	<%}%>
=======
 	    <% logUtil.debug("\"Closing connection to MDM server.\"");%>
 		service_<%=cid %>.logout(new org.talend.mdm.webservice.WSLogout()); 	    
 	<%}%> 	 	
>>>>>>> cb39b0bb
 	
 	globalMap.put("<%=cid %>_NB_LINE",nb_line_<%=cid %>);  
 	globalMap.put("<%=cid %>_NB_LINE_REJECTED",nb_line_rejected_<%=cid%>);           
            <|MERGE_RESOLUTION|>--- conflicted
+++ resolved
@@ -9,9 +9,11 @@
 		org.talend.core.model.utils.NodeUtil  		
 		" 
 %>
+<%@ include file="@{org.talend.designer.components.localprovider}/components/templates/Log4j/LogUtil.javajet"%>
 <%
 	CodeGeneratorArgument codeGenArgument = (CodeGeneratorArgument) argument;
 	INode node = (INode)codeGenArgument.getArgument();
+	LogUtil logUtil = new LogUtil(node);
 	String cid = node.getUniqueName();
 	String virtualcid = cid;
 	String destination = ElementParameterParser.getValue(node, "__DESTINATION__");
@@ -65,18 +67,6 @@
 globalMap.put(readFinishMarkWithPipeId_<%=cid%>,null);//syn
 globalMap.remove(readFinishMarkWithPipeId_<%=cid%>);
 <%
-<<<<<<< HEAD
-if(!usePartialUpdate){
-	if(isMassInsert){
-		if(!isStaging && withReport){
-%> 
-	if(miList_<%=cid %>.size() > 0){
-	    org.talend.mdm.webservice.WSPutItemWithReportArray putItemWithReportArray = new org.talend.mdm.webservice.WSPutItemWithReportArray(miList_<%=cid %>);
-		wspks_<%=cid %> = service_<%=cid %>.putItemWithReportArray(putItemWithReportArray).getWsItemPK();
-		miList_<%=cid %>.clear();
-		miList_<%=cid %> = null;
-		<%if(addTaskID){%>
-=======
 if(!usePartialUpdate){%>    
 <%
 	if(isMassInsert){
@@ -95,41 +85,26 @@
 		miList_<%=cid %>.clear();
 		miList_<%=cid %> = null;
 		<%if(addTaskID){%>        	
->>>>>>> cb39b0bb
         	
         	int i2_<%=cid %> = 0;
 			for(org.talend.mdm.webservice.WSItemPK wspk2_<%=cid %> : wspks_<%=cid %>){
-<<<<<<< HEAD
-=======
 			     
 			    String compositeId = "";
                 for(String id:wspk2_<%=cid %>.getIds()) {
                   compositeId += id;
                 }                
                 
->>>>>>> refs/heads/master
 				wspk2_<%=cid %>.setWsDataClusterPK(dataCluster_<%=cid %>);
 				service_<%=cid %>.updateItemMetadata(util_<%=cid%>.makeUpdateMeteItm(taskIDs_<%=cid%>.get(i2_<%=cid %>), wspk2_<%=cid %>));
 				i2_<%=cid %>++;
 			}
         	
-<<<<<<< HEAD
-=======
         	<% logUtil.debug("\"Add task id successfully.\"");%>
->>>>>>> cb39b0bb
         	taskIDs_<%=cid%>.clear();
         <%}%>
 	}
 <%
 		}else{%>
-<<<<<<< HEAD
-	if(miList_<%=cid %>.size() > 0){
-	    org.talend.mdm.webservice.WSPutItemArray putItemArray = new org.talend.mdm.webservice.WSPutItemArray(miList_<%=cid %>);
-		wspks_<%=cid %> = service_<%=cid %>.putItemArray(putItemArray).getWsItemPK();
-		miList_<%=cid %>.clear();
-		miList_<%=cid %> = null;
-		<%if(addTaskID){%>
-=======
 		<% logUtil.debug("\"Put item with report to MDM server.\"");%>
 		
 	if(miList_<%=cid %>.size() > 0){	   
@@ -143,28 +118,21 @@
 		miList_<%=cid %>.clear();
 		miList_<%=cid %> = null;
 		<%if(addTaskID){%>        	
->>>>>>> cb39b0bb
         	
         	int i2_<%=cid %> = 0;
 			for(org.talend.mdm.webservice.WSItemPK wspk2_<%=cid %> : wspks_<%=cid %>){
-<<<<<<< HEAD
-=======
 			     
 			    String compositeId = "";
                 for(String id:wspk2_<%=cid %>.getIds()) {
                   compositeId += id;
                 }                
                 
->>>>>>> refs/heads/master
 				wspk2_<%=cid %>.setWsDataClusterPK(dataCluster_<%=cid %>);
 				service_<%=cid %>.updateItemMetadata(util_<%=cid%>.makeUpdateMeteItm(taskIDs_<%=cid%>.get(i2_<%=cid %>), wspk2_<%=cid %>));
 				i2_<%=cid %>++;
 			}
         	
-<<<<<<< HEAD
-=======
         	<% logUtil.debug("\"Add task id successfully.\"");%>
->>>>>>> cb39b0bb
         	taskIDs_<%=cid%>.clear();
         <%}%>
 	}
@@ -173,14 +141,9 @@
 	}
 }%>
  	<%if(!useExistingConn){%>
-<<<<<<< HEAD
- 		service_<%=cid %>.logout(new org.talend.mdm.webservice.WSLogout());
- 	<%}%>
-=======
  	    <% logUtil.debug("\"Closing connection to MDM server.\"");%>
  		service_<%=cid %>.logout(new org.talend.mdm.webservice.WSLogout()); 	    
  	<%}%> 	 	
->>>>>>> cb39b0bb
  	
  	globalMap.put("<%=cid %>_NB_LINE",nb_line_<%=cid %>);  
  	globalMap.put("<%=cid %>_NB_LINE_REJECTED",nb_line_rejected_<%=cid%>);           
