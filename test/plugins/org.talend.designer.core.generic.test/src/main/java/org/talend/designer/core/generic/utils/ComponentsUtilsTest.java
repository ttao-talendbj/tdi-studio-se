// ============================================================================
//
// Copyright (C) 2006-2016 Talend Inc. - www.talend.com
//
// This source code is available under agreement available at
// %InstallDIR%\features\org.talend.rcp.branding.%PRODUCTNAME%\%PRODUCTNAME%license.txt
//
// You should have received a copy of the agreement
// along with this program; if not, write to Talend SA
// 9 rue Pages 92150 Suresnes, France
//
// ============================================================================
package org.talend.designer.core.generic.utils;

import static org.junit.Assert.*;

import java.util.List;

import org.apache.commons.lang.StringUtils;
import org.junit.Test;
import org.talend.components.api.properties.ComponentProperties;
import org.talend.core.model.components.IComponent;
import org.talend.core.model.process.Element;
import org.talend.core.model.process.INode;
import org.talend.core.model.repository.FakePropertyImpl;
import org.talend.core.runtime.util.GenericTypeUtils;
import org.talend.core.ui.component.ComponentsFactoryProvider;
import org.talend.daikon.properties.Property;
import org.talend.daikon.properties.presentation.Form;
import org.talend.designer.core.generic.model.GenericElementParameter;
import org.talend.designer.core.model.FakeElement;
import org.talend.designer.core.model.components.ElementParameter;
<<<<<<< HEAD
import org.talend.designer.core.ui.editor.nodes.Node;
import org.talend.designer.core.ui.editor.process.Process;
import org.talend.test.utils.testproperties.TestProperties;
=======
>>>>>>> 28ca0e9b

/**
 * created by hcyi on Feb 16, 2016 Detailled comment
 *
 */
public class ComponentsUtilsTest {

    @Test
    public void testGetParametersFromForm() {
        ComponentProperties props = (ComponentProperties) new TestProperties("test").init(); //$NON-NLS-1$
        Form form = props.getForm(Form.MAIN);

        /*
         * Test wizard
         */
        Element element = new FakeElement(form.getName());

        // Test readonly case
        List<ElementParameter> parameters = ComponentsUtils.getParametersFromForm(element, false, null, props, form);
        for (ElementParameter parameter : parameters) {
            assertFalse(parameter.isReadOnly());
        }

        element.setReadOnly(true);
        parameters = ComponentsUtils.getParametersFromForm(element, false, null, props, form);
        for (ElementParameter parameter : parameters) {
            assertTrue(parameter.isReadOnly());
        }

        /*
         * Test component
         */
        IComponent component = ComponentsFactoryProvider.getInstance().get("tSalesforceInput", "DI"); //$NON-NLS-1$ //$NON-NLS-2$
        INode node = new Node(component, new Process(new FakePropertyImpl()));

        // Test parameter initialization case (mainly to test ComponentsUtils.getParameterValue() method).
        checkParameterInitializationStatus(node, true);
        checkParameterInitializationStatus(node, false);
    }

    private void checkParameterInitializationStatus(INode node, boolean isInitializing) {
        ComponentProperties props = node.getComponentProperties();
        Form form = props.getForm(Form.MAIN);
        List<ElementParameter> parameters = ComponentsUtils.getParametersFromForm(node, isInitializing, null, props, form);
        checkParameterInitializationStatus(parameters, isInitializing);
    }

    private void checkParameterInitializationStatus(List<ElementParameter> parameters, boolean isInitializing) {
        for (ElementParameter parameter : parameters) {
            if (parameter instanceof GenericElementParameter) {
                GenericElementParameter genericElementParameter = (GenericElementParameter) parameter;
                Property property = genericElementParameter.getProperty();
                if (property != null) {
                    if (GenericTypeUtils.isStringType(property)) {
                        String propertyValue = (String) property.getValue();
                        String parameterValue = (String) parameter.getValue();
                        // If value is empty (from default value or input) add double quotes.
                        if (StringUtils.isEmpty(propertyValue)) {
                            assertTrue("\"\"".equals(parameterValue)); //$NON-NLS-1$
                        } else { // Else value is not empty.
                            if (isInitializing) {
                                // If isInitializing is true value will be surrounded with quotes if not exist.
                                assertTrue(parameterValue.startsWith("\"") && parameterValue.endsWith("\"")); //$NON-NLS-1$ //$NON-NLS-2$
                            } else if (!propertyValue.startsWith("\"") || !propertyValue.endsWith("\"")) { //$NON-NLS-1$ //$NON-NLS-2$
                                // Else shouldn't add quotes to the value.
                                assertFalse(parameterValue.startsWith("\"") && parameterValue.endsWith("\"")); //$NON-NLS-1$ //$NON-NLS-2$
                            }
                        }
                    }
                }
            }
        }
    }

}
<|MERGE_RESOLUTION|>--- conflicted
+++ resolved
@@ -1,113 +1,109 @@
-// ============================================================================
-//
-// Copyright (C) 2006-2016 Talend Inc. - www.talend.com
-//
-// This source code is available under agreement available at
-// %InstallDIR%\features\org.talend.rcp.branding.%PRODUCTNAME%\%PRODUCTNAME%license.txt
-//
-// You should have received a copy of the agreement
-// along with this program; if not, write to Talend SA
-// 9 rue Pages 92150 Suresnes, France
-//
-// ============================================================================
-package org.talend.designer.core.generic.utils;
-
-import static org.junit.Assert.*;
-
-import java.util.List;
-
-import org.apache.commons.lang.StringUtils;
-import org.junit.Test;
-import org.talend.components.api.properties.ComponentProperties;
-import org.talend.core.model.components.IComponent;
-import org.talend.core.model.process.Element;
-import org.talend.core.model.process.INode;
-import org.talend.core.model.repository.FakePropertyImpl;
-import org.talend.core.runtime.util.GenericTypeUtils;
-import org.talend.core.ui.component.ComponentsFactoryProvider;
-import org.talend.daikon.properties.Property;
-import org.talend.daikon.properties.presentation.Form;
-import org.talend.designer.core.generic.model.GenericElementParameter;
-import org.talend.designer.core.model.FakeElement;
-import org.talend.designer.core.model.components.ElementParameter;
-<<<<<<< HEAD
-import org.talend.designer.core.ui.editor.nodes.Node;
-import org.talend.designer.core.ui.editor.process.Process;
-import org.talend.test.utils.testproperties.TestProperties;
-=======
->>>>>>> 28ca0e9b
-
-/**
- * created by hcyi on Feb 16, 2016 Detailled comment
- *
- */
-public class ComponentsUtilsTest {
-
-    @Test
-    public void testGetParametersFromForm() {
-        ComponentProperties props = (ComponentProperties) new TestProperties("test").init(); //$NON-NLS-1$
-        Form form = props.getForm(Form.MAIN);
-
-        /*
-         * Test wizard
-         */
-        Element element = new FakeElement(form.getName());
-
-        // Test readonly case
-        List<ElementParameter> parameters = ComponentsUtils.getParametersFromForm(element, false, null, props, form);
-        for (ElementParameter parameter : parameters) {
-            assertFalse(parameter.isReadOnly());
-        }
-
-        element.setReadOnly(true);
-        parameters = ComponentsUtils.getParametersFromForm(element, false, null, props, form);
-        for (ElementParameter parameter : parameters) {
-            assertTrue(parameter.isReadOnly());
-        }
-
-        /*
-         * Test component
-         */
-        IComponent component = ComponentsFactoryProvider.getInstance().get("tSalesforceInput", "DI"); //$NON-NLS-1$ //$NON-NLS-2$
-        INode node = new Node(component, new Process(new FakePropertyImpl()));
-
-        // Test parameter initialization case (mainly to test ComponentsUtils.getParameterValue() method).
-        checkParameterInitializationStatus(node, true);
-        checkParameterInitializationStatus(node, false);
-    }
-
-    private void checkParameterInitializationStatus(INode node, boolean isInitializing) {
-        ComponentProperties props = node.getComponentProperties();
-        Form form = props.getForm(Form.MAIN);
-        List<ElementParameter> parameters = ComponentsUtils.getParametersFromForm(node, isInitializing, null, props, form);
-        checkParameterInitializationStatus(parameters, isInitializing);
-    }
-
-    private void checkParameterInitializationStatus(List<ElementParameter> parameters, boolean isInitializing) {
-        for (ElementParameter parameter : parameters) {
-            if (parameter instanceof GenericElementParameter) {
-                GenericElementParameter genericElementParameter = (GenericElementParameter) parameter;
-                Property property = genericElementParameter.getProperty();
-                if (property != null) {
-                    if (GenericTypeUtils.isStringType(property)) {
-                        String propertyValue = (String) property.getValue();
-                        String parameterValue = (String) parameter.getValue();
-                        // If value is empty (from default value or input) add double quotes.
-                        if (StringUtils.isEmpty(propertyValue)) {
-                            assertTrue("\"\"".equals(parameterValue)); //$NON-NLS-1$
-                        } else { // Else value is not empty.
-                            if (isInitializing) {
-                                // If isInitializing is true value will be surrounded with quotes if not exist.
-                                assertTrue(parameterValue.startsWith("\"") && parameterValue.endsWith("\"")); //$NON-NLS-1$ //$NON-NLS-2$
-                            } else if (!propertyValue.startsWith("\"") || !propertyValue.endsWith("\"")) { //$NON-NLS-1$ //$NON-NLS-2$
-                                // Else shouldn't add quotes to the value.
-                                assertFalse(parameterValue.startsWith("\"") && parameterValue.endsWith("\"")); //$NON-NLS-1$ //$NON-NLS-2$
-                            }
-                        }
-                    }
-                }
-            }
-        }
-    }
-
-}
+// ============================================================================
+//
+// Copyright (C) 2006-2016 Talend Inc. - www.talend.com
+//
+// This source code is available under agreement available at
+// %InstallDIR%\features\org.talend.rcp.branding.%PRODUCTNAME%\%PRODUCTNAME%license.txt
+//
+// You should have received a copy of the agreement
+// along with this program; if not, write to Talend SA
+// 9 rue Pages 92150 Suresnes, France
+//
+// ============================================================================
+package org.talend.designer.core.generic.utils;
+
+import static org.junit.Assert.*;
+
+import java.util.List;
+
+import org.apache.commons.lang.StringUtils;
+import org.junit.Test;
+import org.talend.components.api.properties.ComponentProperties;
+import org.talend.core.model.components.IComponent;
+import org.talend.core.model.process.Element;
+import org.talend.core.model.process.INode;
+import org.talend.core.model.repository.FakePropertyImpl;
+import org.talend.core.runtime.util.GenericTypeUtils;
+import org.talend.core.ui.component.ComponentsFactoryProvider;
+import org.talend.daikon.properties.Property;
+import org.talend.daikon.properties.presentation.Form;
+import org.talend.designer.core.generic.model.GenericElementParameter;
+import org.talend.designer.core.model.FakeElement;
+import org.talend.designer.core.model.components.ElementParameter;
+import org.talend.designer.core.ui.editor.nodes.Node;
+import org.talend.designer.core.ui.editor.process.Process;
+
+/**
+ * created by hcyi on Feb 16, 2016 Detailled comment
+ *
+ */
+public class ComponentsUtilsTest {
+
+    @Test
+    public void testGetParametersFromForm() {
+        ComponentProperties props = (ComponentProperties) new TestProperties("test").init(); //$NON-NLS-1$
+        Form form = props.getForm(Form.MAIN);
+
+        /*
+         * Test wizard
+         */
+        Element element = new FakeElement(form.getName());
+
+        // Test readonly case
+        List<ElementParameter> parameters = ComponentsUtils.getParametersFromForm(element, false, null, props, form);
+        for (ElementParameter parameter : parameters) {
+            assertFalse(parameter.isReadOnly());
+        }
+
+        element.setReadOnly(true);
+        parameters = ComponentsUtils.getParametersFromForm(element, false, null, props, form);
+        for (ElementParameter parameter : parameters) {
+            assertTrue(parameter.isReadOnly());
+        }
+
+        /*
+         * Test component
+         */
+        IComponent component = ComponentsFactoryProvider.getInstance().get("tSalesforceInput", "DI"); //$NON-NLS-1$ //$NON-NLS-2$
+        INode node = new Node(component, new Process(new FakePropertyImpl()));
+
+        // Test parameter initialization case (mainly to test ComponentsUtils.getParameterValue() method).
+        checkParameterInitializationStatus(node, true);
+        checkParameterInitializationStatus(node, false);
+    }
+
+    private void checkParameterInitializationStatus(INode node, boolean isInitializing) {
+        ComponentProperties props = node.getComponentProperties();
+        Form form = props.getForm(Form.MAIN);
+        List<ElementParameter> parameters = ComponentsUtils.getParametersFromForm(node, isInitializing, null, props, form);
+        checkParameterInitializationStatus(parameters, isInitializing);
+    }
+
+    private void checkParameterInitializationStatus(List<ElementParameter> parameters, boolean isInitializing) {
+        for (ElementParameter parameter : parameters) {
+            if (parameter instanceof GenericElementParameter) {
+                GenericElementParameter genericElementParameter = (GenericElementParameter) parameter;
+                Property property = genericElementParameter.getProperty();
+                if (property != null) {
+                    if (GenericTypeUtils.isStringType(property)) {
+                        String propertyValue = (String) property.getValue();
+                        String parameterValue = (String) parameter.getValue();
+                        // If value is empty (from default value or input) add double quotes.
+                        if (StringUtils.isEmpty(propertyValue)) {
+                            assertTrue("\"\"".equals(parameterValue)); //$NON-NLS-1$
+                        } else { // Else value is not empty.
+                            if (isInitializing) {
+                                // If isInitializing is true value will be surrounded with quotes if not exist.
+                                assertTrue(parameterValue.startsWith("\"") && parameterValue.endsWith("\"")); //$NON-NLS-1$ //$NON-NLS-2$
+                            } else if (!propertyValue.startsWith("\"") || !propertyValue.endsWith("\"")) { //$NON-NLS-1$ //$NON-NLS-2$
+                                // Else shouldn't add quotes to the value.
+                                assertFalse(parameterValue.startsWith("\"") && parameterValue.endsWith("\"")); //$NON-NLS-1$ //$NON-NLS-2$
+                            }
+                        }
+                    }
+                }
+            }
+        }
+    }
+
+}