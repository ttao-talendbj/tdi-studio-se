<<<<<<< HEAD
// ============================================================================
//
// Copyright (C) 2006-2016 Talend Inc. - www.talend.com
//
// This source code is available under agreement available at
// %InstallDIR%\features\org.talend.rcp.branding.%PRODUCTNAME%\%PRODUCTNAME%license.txt
//
// You should have received a copy of the agreement
// along with this program; if not, write to Talend SA
// 9 rue Pages 92150 Suresnes, France
//
// ============================================================================
package org.talend.repository.generic.util;

import org.talend.core.runtime.services.IGenericWizardService;
import org.talend.repository.generic.internal.IGenericWizardInternalService;
import org.talend.repository.generic.internal.service.GenericWizardInternalService;
import org.talend.repository.generic.service.GenericWizardService;

/**
 * created by ycbai on 2015年9月16日 Detailled comment
 *
 */
public class GenericWizardServiceFactory {

    private static IGenericWizardService service = null;

    private static IGenericWizardInternalService internalService = null;

    public static IGenericWizardService getGenericWizardService() {
        if (service == null) {
            service = new GenericWizardService();
        }
        return service;
    }

    public static IGenericWizardInternalService getGenericWizardInternalService() {
        if (internalService == null) {
            internalService = new GenericWizardInternalService();
        }
        return internalService;
    }

}
=======
// ============================================================================
//
// Copyright (C) 2006-2017 Talend Inc. - www.talend.com
//
// This source code is available under agreement available at
// %InstallDIR%\features\org.talend.rcp.branding.%PRODUCTNAME%\%PRODUCTNAME%license.txt
//
// You should have received a copy of the agreement
// along with this program; if not, write to Talend SA
// 9 rue Pages 92150 Suresnes, France
//
// ============================================================================
package org.talend.repository.generic.util;

import org.talend.core.runtime.services.IGenericWizardService;
import org.talend.repository.generic.service.GenericWizardService;

/**
 * created by ycbai on 2015年9月16日 Detailled comment
 *
 */
public class GenericWizardServiceFactory {

    private static IGenericWizardService service = null;

    public static IGenericWizardService getGenericWizardService() {
        if (service == null) {
            service = new GenericWizardService();
        }
        return service;
    }

}
>>>>>>> fdcf943d
<|MERGE_RESOLUTION|>--- conflicted
+++ resolved
@@ -1,80 +1,44 @@
-<<<<<<< HEAD
-// ============================================================================
-//
-// Copyright (C) 2006-2016 Talend Inc. - www.talend.com
-//
-// This source code is available under agreement available at
-// %InstallDIR%\features\org.talend.rcp.branding.%PRODUCTNAME%\%PRODUCTNAME%license.txt
-//
-// You should have received a copy of the agreement
-// along with this program; if not, write to Talend SA
-// 9 rue Pages 92150 Suresnes, France
-//
-// ============================================================================
-package org.talend.repository.generic.util;
-
-import org.talend.core.runtime.services.IGenericWizardService;
-import org.talend.repository.generic.internal.IGenericWizardInternalService;
-import org.talend.repository.generic.internal.service.GenericWizardInternalService;
-import org.talend.repository.generic.service.GenericWizardService;
-
-/**
- * created by ycbai on 2015年9月16日 Detailled comment
- *
- */
-public class GenericWizardServiceFactory {
-
-    private static IGenericWizardService service = null;
-
-    private static IGenericWizardInternalService internalService = null;
-
-    public static IGenericWizardService getGenericWizardService() {
-        if (service == null) {
-            service = new GenericWizardService();
-        }
-        return service;
-    }
-
-    public static IGenericWizardInternalService getGenericWizardInternalService() {
-        if (internalService == null) {
-            internalService = new GenericWizardInternalService();
-        }
-        return internalService;
-    }
-
-}
-=======
-// ============================================================================
-//
-// Copyright (C) 2006-2017 Talend Inc. - www.talend.com
-//
-// This source code is available under agreement available at
-// %InstallDIR%\features\org.talend.rcp.branding.%PRODUCTNAME%\%PRODUCTNAME%license.txt
-//
-// You should have received a copy of the agreement
-// along with this program; if not, write to Talend SA
-// 9 rue Pages 92150 Suresnes, France
-//
-// ============================================================================
-package org.talend.repository.generic.util;
-
-import org.talend.core.runtime.services.IGenericWizardService;
-import org.talend.repository.generic.service.GenericWizardService;
-
-/**
- * created by ycbai on 2015年9月16日 Detailled comment
- *
- */
-public class GenericWizardServiceFactory {
-
-    private static IGenericWizardService service = null;
-
-    public static IGenericWizardService getGenericWizardService() {
-        if (service == null) {
-            service = new GenericWizardService();
-        }
-        return service;
-    }
-
-}
->>>>>>> fdcf943d
+// ============================================================================
+//
+// Copyright (C) 2006-2016 Talend Inc. - www.talend.com
+//
+// This source code is available under agreement available at
+// %InstallDIR%\features\org.talend.rcp.branding.%PRODUCTNAME%\%PRODUCTNAME%license.txt
+//
+// You should have received a copy of the agreement
+// along with this program; if not, write to Talend SA
+// 9 rue Pages 92150 Suresnes, France
+//
+// ============================================================================
+package org.talend.repository.generic.util;
+
+import org.talend.core.runtime.services.IGenericWizardService;
+import org.talend.repository.generic.internal.IGenericWizardInternalService;
+import org.talend.repository.generic.internal.service.GenericWizardInternalService;
+import org.talend.repository.generic.service.GenericWizardService;
+
+/**
+ * created by ycbai on 2015年9月16日 Detailled comment
+ *
+ */
+public class GenericWizardServiceFactory {
+
+    private static IGenericWizardService service = null;
+
+    private static IGenericWizardInternalService internalService = null;
+
+    public static IGenericWizardService getGenericWizardService() {
+        if (service == null) {
+            service = new GenericWizardService();
+        }
+        return service;
+    }
+
+    public static IGenericWizardInternalService getGenericWizardInternalService() {
+        if (internalService == null) {
+            internalService = new GenericWizardInternalService();
+        }
+        return internalService;
+    }
+
+}
