<%@ jet 
	imports="
		org.talend.core.model.process.INode 
		org.talend.core.model.process.ElementParameterParser
		org.talend.designer.codegen.config.CodeGeneratorArgument
		java.util.List
		java.util.Map
	"
%>
<%@ include file="@{org.talend.designer.components.localprovider}/components/templates/Log4j/DBLogUtil.javajet"%>
<%
	CodeGeneratorArgument codeGenArgument = (CodeGeneratorArgument) argument;
	INode node = (INode)codeGenArgument.getArgument();
	String cid = node.getUniqueName();
	String uri = ElementParameterParser.getValue(node, "__URI__");
	String driver = ElementParameterParser.getValue(node, "__DRIVER__");
	String collection = ElementParameterParser.getValue(node, "__COLLECTION__");
	String user = ElementParameterParser.getValue(node, "__USERNAME__");
	String remotedir = ElementParameterParser.getValue(node, "__REMOTEDIR__");
	List<Map<String, String>> files = (List<Map<String,String>>)ElementParameterParser.getObjectValue(node, "__FILES__");
	String targetType = ElementParameterParser.getValue(node, "__TARGET_TYPE__");
	String connection = ElementParameterParser.getValue(node, "__CONNECTION__");
	String useExistingConn = ElementParameterParser.getValue(node, "__USE_EXISTING_CONNECTION__");
	boolean log4JActived = "true".equals(org.talend.core.model.process.ElementParameterParser.getValue(node.getProcess(), "__LOG4J_ACTIVATE__"));
	dbLog = new DBLogUtil(node);
	
	if(("true").equals(useExistingConn)){
		String col= "col_" + connection;
		dbLog.info(dbLog.str("uses an existing connection."));
%>
		org.xmldb.api.base.Collection col_<%=cid%> = (org.xmldb.api.base.Collection)globalMap.get("<%=col%>");
<%
	}else{
%>
		Class cl_<%=cid%> = Class.forName(<%=driver%>);

		<% dbLog.info(dbLog.str("Try to create a database instance.")); %>
	    org.xmldb.api.base.Database database_<%=cid%> = (org.xmldb.api.base.Database) cl_<%=cid%>.newInstance();
		<% dbLog.info(dbLog.str("Create the instance successed.")); %>

	    database_<%=cid%>.setProperty("create-database", "true");
	    org.xmldb.api.DatabaseManager.registerDatabase(database_<%=cid%>);
	        
		<%
		String passwordFieldName = "__PASSWORD__";
		%>
		
		<%@ include file="@{org.talend.designer.components.localprovider}/components/templates/password.javajet"%>
	    <% dbLog.info(dbLog.str("Try to retrieve a Collection instance from the database for the given URI: "),uri,dbLog.str(".")); %>
	    org.xmldb.api.base.Collection col_<%=cid%> = org.xmldb.api.DatabaseManager.getCollection(<%=uri%> + <%=collection%>,<%=user%>,decryptedPassword_<%=cid%>);
        <% dbLog.info(dbLog.str("Retrieves a Collection instance from the database successed.")); %>
<%
	}
%>
	int nb_file_<%=cid%> = 0;
    java.util.List<java.util.Map<String,String>> list_<%=cid%> = new java.util.ArrayList<java.util.Map<String,String>>();
<%
    for(int i=0; i<files.size(); i++){
		Map<String, String> line = files.get(i);
%>
		java.util.Map<String,String> map_<%=cid%>_<%=i%> = new java.util.HashMap<String,String>();
		map_<%=cid%>_<%=i%>.put(<%=line.get("FILEMASK")%>,<%=line.get("NEWNAME")%>);		
 		list_<%=cid%>.add(map_<%=cid%>_<%=i%>);
<%
	}
%>	
		<% dbLog.info(dbLog.str("Try to list file which matches the filemask.")); %>
		for(java.util.Map<String, String> map_<%=cid%> : list_<%=cid%>){
		
		   	java.util.Set<String> keySet_<%=cid%> = map_<%=cid%>.keySet();
		  	for(String key_<%=cid%> : keySet_<%=cid%>){
				String filemask_<%=cid%> = key_<%=cid%>; 
				String dir_<%=cid%> = null;	
				String mask_<%=cid%> = filemask_<%=cid%>.replaceAll("\\\\", "/") ;	
				int i_<%=cid %> = mask_<%=cid%>.lastIndexOf('/');
		  		if (i_<%=cid %>!=-1){
					dir_<%=cid %> = mask_<%=cid%>.substring(0, i_<%=cid%>); 
					mask_<%=cid %> = mask_<%=cid%>.substring(i_<%=cid%>+1);
				}
				mask_<%=cid%> = mask_<%=cid%>.replaceAll("\\.", "\\\\.").replaceAll("\\*", ".*");
				final String finalMask_<%=cid%> = mask_<%=cid%>;
<%
				if("RESOURCE".equals(targetType)){
%>
					for(String contentName_<%=cid%> : col_<%=cid%>.listResources()){
<%
				}else if("COLLECTION".equals(targetType)){
%>
					for(String contentName_<%=cid%> : col_<%=cid%>.listChildCollections()){
<%
				}else{
%>
					String[] collentions_<%=cid%> = col_<%=cid%>.listChildCollections();
					String[] resources_<%=cid%> = col_<%=cid%>.listResources();
					String[] dest_<%=cid%> = new String[resources_<%=cid%>.length + collentions_<%=cid%>.length];
					System.arraycopy(resources_<%=cid%>, 0, dest_<%=cid%>, 0, resources_<%=cid%>.length);
        			System.arraycopy(collentions_<%=cid%>, 0, dest_<%=cid%>, resources_<%=cid%>.length, collentions_<%=cid%>.length);
					for(String contentName_<%=cid%> : dest_<%=cid%>){
<%
				}
%>
						if(contentName_<%=cid%>.matches(finalMask_<%=cid%>)){
<<<<<<< HEAD
							nb_file_<%=cid%>++;
=======
							<% if(log4JActived){
								%>
								   log.debug("<%= cid %> - '"+contentName_<%=cid%>+"' matches the raw file mask '"+filemask_<%=cid%>+"'.");
								<%
							} %>
>>>>>>> 1b9a173e
					        globalMap.put("<%=cid%>_CURRENT_FILE", contentName_<%=cid%>);
					        globalMap.put("<%=cid%>_CURRENT_FILEPATH", <%=collection%> + contentName_<%=cid%>);
						}<|MERGE_RESOLUTION|>--- conflicted
+++ resolved
@@ -33,7 +33,7 @@
 	}else{
 %>
 		Class cl_<%=cid%> = Class.forName(<%=driver%>);
-
+		<%dbLog.conn().logJDBCDriver(driver);%>
 		<% dbLog.info(dbLog.str("Try to create a database instance.")); %>
 	    org.xmldb.api.base.Database database_<%=cid%> = (org.xmldb.api.base.Database) cl_<%=cid%>.newInstance();
 		<% dbLog.info(dbLog.str("Create the instance successed.")); %>
@@ -100,15 +100,12 @@
 				}
 %>
 						if(contentName_<%=cid%>.matches(finalMask_<%=cid%>)){
-<<<<<<< HEAD
 							nb_file_<%=cid%>++;
-=======
 							<% if(log4JActived){
 								%>
 								   log.debug("<%= cid %> - '"+contentName_<%=cid%>+"' matches the raw file mask '"+filemask_<%=cid%>+"'.");
 								<%
 							} %>
->>>>>>> 1b9a173e
 					        globalMap.put("<%=cid%>_CURRENT_FILE", contentName_<%=cid%>);
 					        globalMap.put("<%=cid%>_CURRENT_FILEPATH", <%=collection%> + contentName_<%=cid%>);
 						}